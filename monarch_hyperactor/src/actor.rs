--- conflicted
+++ resolved
@@ -736,14 +736,9 @@
         // Spawn a child actor to await the Python handler method.
         tokio::spawn(
             handle_async_endpoint_panic(
-<<<<<<< HEAD
-                self.panic_sender.clone(),
-                PythonTask::new(future)?,
-=======
                 cx.port(),
                 // self.panic_sender.clone(),
-                PythonTask::new(future),
->>>>>>> 34ee7f6c
+                PythonTask::new(future)?,
                 receiver,
             )
             .instrument(
