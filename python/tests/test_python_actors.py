# Copyright (c) Meta Platforms, Inc. and affiliates.
# All rights reserved.
#
# This source code is licensed under the BSD-style license found in the
# LICENSE file in the root directory of this source tree.

# pyre-unsafe

import asyncio
import ctypes
import enum
import importlib.resources
import logging
import operator
import os
import re
import subprocess
import sys
import tempfile
import threading
import time
import unittest
import unittest.mock
from tempfile import TemporaryDirectory
from types import ModuleType
from typing import cast, Dict, Tuple

import pytest

import torch
from monarch._rust_bindings.monarch_hyperactor.actor import (
    PythonMessage,
    PythonMessageKind,
)
from monarch._rust_bindings.monarch_hyperactor.alloc import Alloc, AllocSpec
from monarch._rust_bindings.monarch_hyperactor.mailbox import (
    PortId,
    PortRef,
    UndeliverableMessageEnvelope,
)
from monarch._rust_bindings.monarch_hyperactor.proc import ActorId
from monarch._rust_bindings.monarch_hyperactor.pytokio import PythonTask
from monarch._rust_bindings.monarch_hyperactor.shape import Extent

from monarch._src.actor.actor_mesh import ActorMesh, Channel, context, Port
from monarch._src.actor.allocator import AllocHandle, ProcessAllocator
from monarch._src.actor.future import Future
from monarch._src.actor.host_mesh import (
    create_local_host_mesh,
    fake_in_process_host,
    HostMesh,
)
from monarch._src.actor.proc_mesh import (
    _get_bootstrap_args,
    get_or_spawn_controller,
    ProcMesh,
)
from monarch._src.actor.v1.host_mesh import (
    _bootstrap_cmd,
    create_local_host_mesh as create_local_host_mesh_v1,
    fake_in_process_host as fake_in_process_host_v1,
    HostMesh as HostMeshV1,
    this_host as this_host_v1,
    this_proc as this_proc_v1,
)
from monarch._src.actor.v1.proc_mesh import (
    get_or_spawn_controller as get_or_spawn_controller_v1,
    ProcMesh as ProcMeshV1,
)

from monarch.actor import (
    Accumulator,
    Actor,
    attach_to_workers,
    current_actor_name,
    current_rank,
    current_size,
    endpoint,
    this_host,
    this_proc,
)
from monarch.tools.config import defaults
from typing_extensions import assert_type


class ApiVersion(enum.Enum):
    V0 = "v0"
    V1 = "v1"


needs_cuda = pytest.mark.skipif(
    not torch.cuda.is_available(),
    reason="CUDA not available",
)


class Counter(Actor):
    def __init__(self, v: int):
        self.v = v

    @endpoint
    async def incr(self):
        self.v += 1

    @endpoint
    async def value(self) -> int:
        return self.v

    @endpoint
    def value_sync_endpoint(self) -> int:
        return self.v


class Indirect(Actor):
    @endpoint
    async def call_value(self, c: Counter) -> int:
        return await c.value.choose()


def spawn_procs_on_host(
    host: HostMesh | HostMeshV1, per_host: Dict[str, int]
) -> ProcMesh | ProcMeshV1:
    if isinstance(host, HostMeshV1):
        return host.spawn_procs(name="proc", per_host=per_host)
    else:
        return host.spawn_procs(per_host)


def spawn_procs_on_fake_host(
    api_ver: ApiVersion, per_host: Dict[str, int]
) -> ProcMesh | ProcMeshV1:
    match api_ver:
        case ApiVersion.V1:
            return spawn_procs_on_host(fake_in_process_host_v1("fake_host"), per_host)
        case ApiVersion.V0:
            return spawn_procs_on_host(fake_in_process_host(), per_host)
        case _:
            raise ValueError(f"Unknown API version: {api_ver}")


def spawn_procs_on_this_host(
    api_ver: ApiVersion, per_host: Dict[str, int]
) -> ProcMesh | ProcMeshV1:
    match api_ver:
        case ApiVersion.V1:
            return spawn_procs_on_host(this_host_v1(), per_host)
        case ApiVersion.V0:
            return spawn_procs_on_host(this_host(), per_host)
        case _:
            raise ValueError(f"Unknown API version: {api_ver}")


def get_this_proc(api_ver: ApiVersion):
    match api_ver:
        case ApiVersion.V1:
            return this_proc_v1()
        case ApiVersion.V0:
            return this_proc()
        case _:
            raise ValueError(f"Unknown API version: {api_ver}")


@pytest.mark.parametrize("api_ver", [ApiVersion.V0, ApiVersion.V1])
@pytest.mark.timeout(60)
async def test_choose(api_ver: ApiVersion):
    proc = spawn_procs_on_fake_host(api_ver, {"gpus": 2})
    v = proc.spawn("counter", Counter, 3)
    i = proc.spawn("indirect", Indirect)
    v.incr.broadcast()
    result = await v.value.choose()

    # Test that Pyre derives the correct type for result (int, not Any)
    assert_type(result, int)
    result2 = await i.call_value.choose(v)

    assert result == result2

    result3 = await v.value_sync_endpoint.choose()
    assert_type(result, int)
    assert result2 == result3


@pytest.mark.parametrize("api_ver", [ApiVersion.V0, ApiVersion.V1])
@pytest.mark.timeout(60)
async def test_stream(api_ver: ApiVersion):
    proc = spawn_procs_on_fake_host(api_ver, {"gpus": 2})
    v = proc.spawn("counter2", Counter, 3)
    v.incr.broadcast()

    assert 8 == sum([await x for x in v.value.stream()])


class To(Actor):
    @endpoint
    async def whoami(self):
        return current_actor_name()


class From(Actor):
    @endpoint
    async def fetch(self, to: To):
        return [await x for x in to.whoami.stream()]


@pytest.mark.parametrize("api_ver", [ApiVersion.V0, ApiVersion.V1])
@pytest.mark.timeout(60)
async def test_mesh_passed_to_mesh(api_ver: ApiVersion):
    proc = spawn_procs_on_fake_host(api_ver, {"gpus": 2})
    f = proc.spawn("from", From)
    t = proc.spawn("to", To)
    all = [y for x in f.fetch.stream(t) for y in await x]
    assert len(all) == 4
    assert all[0] != all[1]


@pytest.mark.parametrize("api_ver", [ApiVersion.V0, ApiVersion.V1])
@pytest.mark.timeout(60)
async def test_mesh_passed_to_mesh_on_different_proc_mesh(api_ver: ApiVersion):
    proc = spawn_procs_on_fake_host(api_ver, {"gpus": 2})
    proc2 = spawn_procs_on_fake_host(api_ver, {"gpus": 2})
    f = proc.spawn("from", From)
    t = proc2.spawn("to", To)
    all = [y for x in f.fetch.stream(t) for y in await x]
    assert len(all) == 4
    assert all[0] != all[1]


@pytest.mark.parametrize("api_ver", [ApiVersion.V0, ApiVersion.V1])
@pytest.mark.timeout(60)
def test_actor_slicing(api_ver: ApiVersion):
    proc = spawn_procs_on_fake_host(api_ver, {"gpus": 2})
    proc2 = spawn_procs_on_fake_host(api_ver, {"gpus": 2})

    f = proc.spawn("from", From)
    t = proc2.spawn("to", To)

    assert t.slice(gpus=0).whoami.call().get() != t.slice(gpus=1).whoami.call().get()

    result = [y for x in f.fetch.stream(t.slice(gpus=0)) for y in x.get()]
    assert len(result) == 2

    assert result[0] == result[1]


@pytest.mark.parametrize("api_ver", [ApiVersion.V0, ApiVersion.V1])
@pytest.mark.timeout(60)
async def test_aggregate(api_ver: ApiVersion):
    proc = spawn_procs_on_fake_host(api_ver, {"gpus": 2})
    counter = proc.spawn("counter", Counter, 1)
    counter.incr.broadcast()
    acc = Accumulator(counter.value, 0, operator.add)
    r = await acc.accumulate()
    assert r == 4


class RunIt(Actor):
    @endpoint
    async def run(self, fn):
        return fn()

    @endpoint
    async def return_current_rank_str(self):
        return str(current_rank())


@pytest.mark.parametrize("api_ver", [ApiVersion.V0, ApiVersion.V1])
@pytest.mark.timeout(60)
async def test_rank_size(api_ver: ApiVersion):
    proc = spawn_procs_on_fake_host(api_ver, {"gpus": 2})
    r = proc.spawn("runit", RunIt)

    acc = Accumulator(r.run, 0, operator.add)

    assert 1 == await acc.accumulate(lambda: current_rank()["gpus"])
    assert 4 == await acc.accumulate(lambda: current_size()["gpus"])


@pytest.mark.parametrize("api_ver", [ApiVersion.V0, ApiVersion.V1])
@pytest.mark.timeout(60)
async def test_rank_string(api_ver: ApiVersion):
    match api_ver:
        case ApiVersion.V1:
            per_host = {"gpus": 2}
        case ApiVersion.V0:
            per_host = {"hosts": 1, "gpus": 2}
        case _:
            raise ValueError(f"Unknown API version: {api_ver}")
    proc = spawn_procs_on_fake_host(api_ver, per_host)
    r = proc.spawn("runit", RunIt)
    vm = r.return_current_rank_str.call().get()
    r0 = vm.flatten("r").slice(r=0).item()
    r1 = vm.flatten("r").slice(r=1).item()
    assert r0 == "{'hosts': 0/1, 'gpus': 0/2}"
    assert r1 == "{'hosts': 0/1, 'gpus': 1/2}"


class SyncActor(Actor):
    @endpoint
    def sync_endpoint(self, a_counter: Counter):
        return a_counter.value.choose().get()


@pytest.mark.parametrize("api_ver", [ApiVersion.V0, ApiVersion.V1])
@pytest.mark.timeout(60)
async def test_sync_actor(api_ver: ApiVersion):
    proc = spawn_procs_on_fake_host(api_ver, {"gpus": 2})
    a = proc.spawn("actor", SyncActor)
    c = proc.spawn("counter", Counter, 5)
    r = await a.sync_endpoint.choose(c)
    assert r == 5


@pytest.mark.parametrize("api_ver", [ApiVersion.V0, ApiVersion.V1])
@pytest.mark.timeout(60)
def test_sync_actor_sync_client(api_ver: ApiVersion) -> None:
    proc = spawn_procs_on_fake_host(api_ver, {"gpus": 2})
    a = proc.spawn("actor", SyncActor)
    c = proc.spawn("counter", Counter, 5)
    r = a.sync_endpoint.choose(c).get()
    assert r == 5


@pytest.mark.parametrize("api_ver", [ApiVersion.V0, ApiVersion.V1])
@pytest.mark.timeout(60)
def test_proc_mesh_size(api_ver: ApiVersion) -> None:
    proc = spawn_procs_on_fake_host(api_ver, {"gpus": 2})
    assert 2 == proc.size("gpus")


@pytest.mark.parametrize("api_ver", [ApiVersion.V0, ApiVersion.V1])
@pytest.mark.timeout(60)
def test_rank_size_sync(api_ver: ApiVersion) -> None:
    proc = spawn_procs_on_fake_host(api_ver, {"gpus": 2})
    r = proc.spawn("runit", RunIt)

    acc = Accumulator(r.run, 0, operator.add)
    assert 1 == acc.accumulate(lambda: current_rank()["gpus"]).get()
    assert 4 == acc.accumulate(lambda: current_size()["gpus"]).get()


@pytest.mark.parametrize("api_ver", [ApiVersion.V0, ApiVersion.V1])
@pytest.mark.timeout(60)
def test_accumulate_sync(api_ver: ApiVersion) -> None:
    proc = spawn_procs_on_fake_host(api_ver, {"gpus": 2})
    counter = proc.spawn("counter", Counter, 1)
    counter.incr.broadcast()
    acc = Accumulator(counter.value, 0, operator.add)
    r = acc.accumulate().get()
    assert r == 4


class CastToCounter(Actor):
    @endpoint
    def doit(self, c: Counter):
        return list(c.value.call().get())


@pytest.mark.parametrize("api_ver", [ApiVersion.V0, ApiVersion.V1])
@pytest.mark.timeout(60)
def test_value_mesh(api_ver: ApiVersion) -> None:
    match api_ver:
        case ApiVersion.V1:
            per_host = {"gpus": 2}
        case ApiVersion.V0:
            per_host = {"hosts": 1, "gpus": 2}
        case _:
            raise ValueError(f"Unknown API version: {api_ver}")
    proc = spawn_procs_on_fake_host(api_ver, per_host)
    counter = proc.spawn("counter", Counter, 0)
    counter.slice(hosts=0, gpus=1).incr.broadcast()
    x = counter.value.call().get()
    assert 0 == x.item(hosts=0, gpus=0)
    assert 1 == x.item(hosts=0, gpus=1)
    assert 1 == x.slice(hosts=0, gpus=1).item()
    n = proc.spawn("ctc", CastToCounter)
    assert list(x) == n.slice(gpus=0).doit.call_one(counter).get()


@pytest.mark.timeout(60)
def test_rust_binding_modules_correct() -> None:
    """
    This tests that rust bindings will survive pickling correctly.

    To correctly define a rust binding, either

    (1) Set its module to "monarch._rust_bindings.rust_crate.rust_module",
        and make sure it is registered in monarch_extension/lib.rs
    (2) Set its module to some existing python file, and use @rust_struct to install
        the rust struct in that file and patch in any python extension methods.
    """
    import monarch._rust_bindings as bindings

    def check(module, path):
        for name, value in module.__dict__.items():
            if name.startswith("__"):
                continue
            if isinstance(value, ModuleType):
                check(value, f"{path}.{name}")
            elif hasattr(value, "__module__"):
                value_module = importlib.import_module(value.__module__)
                resolved_value = getattr(value_module, value.__name__)
                assert value is resolved_value

    check(bindings, "monarch._rust_bindings")


@pytest.mark.parametrize("api_ver", [ApiVersion.V0, ApiVersion.V1])
@pytest.mark.timeout(60)
def test_proc_mesh_liveness(api_ver: ApiVersion) -> None:
    mesh = spawn_procs_on_this_host(api_ver, {"gpus": 2})
    counter = mesh.spawn("counter", Counter, 1)
    del mesh
    # Give some time for the mesh to have been shut down.
    # (It only would if there were a bug.)
    time.sleep(0.5)
    counter.value.call().get()


class TLSActor(Actor):
    """An actor that manages thread-local state."""

    def __init__(self):
        self.local = threading.local()
        self.local.value = 0

    @endpoint
    def increment(self):
        self.local.value += 1

    @endpoint
    async def increment_async(self):
        self.local.value += 1

    @endpoint
    def get_value(self):
        return self.local.value

    @endpoint
    async def get_async(self):
        return self.local.value


@pytest.mark.parametrize("api_ver", [ApiVersion.V0, ApiVersion.V1])
@pytest.mark.timeout(60)
async def test_actor_tls(api_ver: ApiVersion) -> None:
    """Test that thread-local state is respected."""
    pm = spawn_procs_on_this_host(api_ver, {"gpus": 1})
    am = pm.spawn("tls", TLSActor)
    await am.increment.call_one()
    await am.increment_async.call_one()
    await am.increment.call_one()
    await am.increment_async.call_one()

    assert 4 == await am.get_value.call_one()
    assert 4 == await am.get_async.call_one()


class TLSActorFullSync(Actor):
    """An actor that manages thread-local state."""

    def __init__(self):
        self.local = threading.local()
        self.local.value = 0

    @endpoint
    def increment(self):
        self.local.value += 1

    @endpoint
    def get_value(self):
        return self.local.value


@pytest.mark.parametrize("api_ver", [ApiVersion.V0, ApiVersion.V1])
@pytest.mark.timeout(60)
async def test_actor_tls_full_sync(api_ver: ApiVersion) -> None:
    """Test that thread-local state is respected."""
    pm = spawn_procs_on_this_host(api_ver, {"gpus": 1})
    am = pm.spawn("tls", TLSActorFullSync)
    await am.increment.call_one()
    await am.increment.call_one()
    await am.increment.call_one()
    await am.increment.call_one()

    assert 4 == await am.get_value.call_one()


class AsyncActor(Actor):
    def __init__(self):
        self.should_exit = False

    @endpoint
    async def sleep(self) -> None:
        while True and not self.should_exit:
            await asyncio.sleep(1)

    @endpoint
    async def no_more(self) -> None:
        self.should_exit = True


@pytest.mark.parametrize("api_ver", [ApiVersion.V0, ApiVersion.V1])
@pytest.mark.timeout(60)
async def test_async_concurrency(api_ver: ApiVersion):
    """Test that async endpoints will be processed concurrently."""
    pm = spawn_procs_on_this_host(api_ver, {})
    am = pm.spawn("async", AsyncActor)
    fut = am.sleep.call()
    # This call should go through and exit the sleep loop, as long as we are
    # actually concurrently processing messages.
    await am.no_more.call()
    await fut


async def awaitit(f):
    return await f


# def test_actor_future() -> None:
#     v = 0

#     async def incr():
#         nonlocal v
#         v += 1
#         return v

#     # can use async implementation from sync
#     # if no non-blocking is provided
#     f = Future(impl=incr, requires_loop=False)
#     assert f.get() == 1
#     assert v == 1
#     assert f.get() == 1
#     assert asyncio.run(awaitit(f)) == 1

#     f = Future(impl=incr, requires_loop=False)
#     assert asyncio.run(awaitit(f)) == 2
#     assert f.get() == 2

#     async def incr2():
#         nonlocal v
#         v += 2
#         return v

#     # Use non-blocking optimization if provided
#     f = Future(impl=incr2)
#     assert f.get() == 4

#     async def nope():
#         nonlocal v
#         v += 1
#         raise ValueError("nope")

#     f = Future(impl=nope, requires_loop=False)

#     with pytest.raises(ValueError):
#         f.get()

#     assert v == 5

#     with pytest.raises(ValueError):
#         f.get()

#     assert v == 5

#     with pytest.raises(ValueError):
#         asyncio.run(awaitit(f))

#     assert v == 5

#     async def nope2():
#         nonlocal v
#         v += 1
#         raise ValueError("nope")

#     f = Future(impl=nope2)

#     with pytest.raises(ValueError):
#         f.get()

#     assert v == 6

#     with pytest.raises(ValueError):
#         f.result()

#     assert f.exception() is not None

#     assert v == 6

#     with pytest.raises(ValueError):
#         asyncio.run(awaitit(f))

#     assert v == 6

#     async def seven():
#         return 7

#     f = Future(impl=seven, requires_loop=False)

#     assert 7 == f.get(timeout=0.001)

#     async def neverfinish():
#         f = asyncio.Future()
#         await f

#     f = Future(impl=neverfinish, requires_loop=True)

#     with pytest.raises(asyncio.exceptions.TimeoutError):
#         f.get(timeout=0.1)


class Printer(Actor):
    def __init__(self) -> None:
        self._logger: logging.Logger = logging.getLogger()

    @endpoint
    async def print(self, content: str) -> None:
        print(f"{content}", flush=True)
        sys.stdout.flush()
        sys.stderr.flush()

    @endpoint
    async def log(self, content: str) -> None:
        self._logger.error(f"{content}")
        for handler in self._logger.handlers:
            handler.flush()
        sys.stdout.flush()
        sys.stderr.flush()

    def _handle_undeliverable_message(
        self, message: UndeliverableMessageEnvelope
    ) -> bool:
        # Don't throw an error on undeliverable messages. This actor is used in a test for
        # stopping actor meshes, and if we throw an error here then there is a race between
        # the asserted error that the mesh was stopped and the supervision error that a message
        # wasn't delivered.
        self._logger.error(f"Ignoring undeliverable message: {message}")
        return True


@pytest.mark.parametrize("api_ver", [ApiVersion.V0, ApiVersion.V1])
@pytest.mark.timeout(60)
async def test_actor_log_streaming(api_ver: ApiVersion) -> None:
    # Save original file descriptors
    original_stdout_fd = os.dup(1)  # stdout
    original_stderr_fd = os.dup(2)  # stderr

    try:
        # Create temporary files to capture output
        with tempfile.NamedTemporaryFile(
            mode="w+", delete=False
        ) as stdout_file, tempfile.NamedTemporaryFile(
            mode="w+", delete=False
        ) as stderr_file:
            stdout_path = stdout_file.name
            stderr_path = stderr_file.name

            # Redirect file descriptors to our temp files
            # This will capture both Python and Rust output
            os.dup2(stdout_file.fileno(), 1)
            os.dup2(stderr_file.fileno(), 2)

            # Also redirect Python's sys.stdout/stderr for completeness
            original_sys_stdout = sys.stdout
            original_sys_stderr = sys.stderr
            sys.stdout = stdout_file
            sys.stderr = stderr_file

            try:
                pm = spawn_procs_on_this_host(api_ver, per_host={"gpus": 2})
                am = pm.spawn("printer", Printer)

                # Disable streaming logs to client
                await pm.logging_option(
                    stream_to_client=False, aggregate_window_sec=None
                )
                await asyncio.sleep(1)

                # These should not be streamed to client initially
                for _ in range(5):
                    await am.print.call("no print streaming")
                    await am.log.call("no log streaming")
                await asyncio.sleep(1)

                # Enable streaming logs to client
                await pm.logging_option(
                    stream_to_client=True, aggregate_window_sec=1, level=logging.FATAL
                )
                # Give it some time to reflect
                await asyncio.sleep(1)

                # These should be streamed to client
                for _ in range(5):
                    await am.print.call("has print streaming")
                    await am.log.call("no log streaming due to level mismatch")
                await asyncio.sleep(1)

                # Enable streaming logs to client
                await pm.logging_option(
                    stream_to_client=True, aggregate_window_sec=1, level=logging.ERROR
                )
                # Give it some time to reflect
                await asyncio.sleep(1)

                # These should be streamed to client
                for _ in range(5):
                    await am.print.call("has print streaming too")
                    await am.log.call("has log streaming as level matched")

                match api_ver:
                    case ApiVersion.V1:
                        await asyncio.sleep(1)
                    case ApiVersion.V0:
                        await pm.stop()

                # Flush all outputs
                stdout_file.flush()
                stderr_file.flush()
                os.fsync(stdout_file.fileno())
                os.fsync(stderr_file.fileno())

            finally:
                # Restore Python's sys.stdout/stderr
                sys.stdout = original_sys_stdout
                sys.stderr = original_sys_stderr

        # Restore original file descriptors
        os.dup2(original_stdout_fd, 1)
        os.dup2(original_stderr_fd, 2)

        # Read the captured output
        with open(stdout_path, "r") as f:
            stdout_content = f.read()

        with open(stderr_path, "r") as f:
            stderr_content = f.read()

        # Clean up temp files
        os.unlink(stdout_path)
        os.unlink(stderr_path)

        # Assertions on the captured output
        # Has a leading context so we can distinguish between streamed log and
        # the log directly printed by the child processes as they share the same stdout/stderr
        assert not re.search(
            r"similar log lines.*no print streaming", stdout_content
        ), stdout_content
        assert not re.search(
            r"similar log lines.*no print streaming", stderr_content
        ), stderr_content
        assert not re.search(
            r"similar log lines.*no log streaming", stdout_content
        ), stdout_content
        assert not re.search(
            r"similar log lines.*no log streaming", stderr_content
        ), stderr_content
        assert not re.search(
            r"similar log lines.*no log streaming due to level mismatch", stdout_content
        ), stdout_content
        assert not re.search(
            r"similar log lines.*no log streaming due to level mismatch", stderr_content
        ), stderr_content

        assert re.search(
            r"similar log lines.*has print streaming", stdout_content
        ), stdout_content
        assert not re.search(
            r"similar log lines.*has print streaming", stderr_content
        ), stderr_content
        assert re.search(
            r"similar log lines.*has print streaming too", stdout_content
        ), stdout_content
        assert not re.search(
            r"similar log lines.*has print streaming too", stderr_content
        ), stderr_content
        assert not re.search(
            r"similar log lines.*log streaming as level matched", stdout_content
        ), stdout_content
        assert re.search(
            r"similar log lines.*log streaming as level matched",
            stderr_content,
        ), stderr_content

    finally:
        # Ensure file descriptors are restored even if something goes wrong
        try:
            os.dup2(original_stdout_fd, 1)
            os.dup2(original_stderr_fd, 2)
            os.close(original_stdout_fd)
            os.close(original_stderr_fd)
        except OSError:
            pass


@pytest.mark.parametrize("api_ver", [ApiVersion.V0, ApiVersion.V1])
@pytest.mark.timeout(120)
async def test_alloc_based_log_streaming(api_ver: ApiVersion) -> None:
    """Test both AllocHandle.stream_logs = False and True cases."""

    async def test_stream_logs_case(stream_logs: bool, test_name: str) -> None:
        # Save original file descriptors
        original_stdout_fd = os.dup(1)  # stdout

        try:
            # Create temporary files to capture output
            with tempfile.NamedTemporaryFile(mode="w+", delete=False) as stdout_file:
                stdout_path = stdout_file.name
                os.dup2(stdout_file.fileno(), 1)
                original_sys_stdout = sys.stdout
                sys.stdout = stdout_file

                try:
                    # Create proc mesh with custom stream_logs setting
                    if api_ver == ApiVersion.V0:
                        host_mesh = create_local_host_mesh()
                        alloc_handle = host_mesh._alloc(hosts=1, gpus=2)

                        # Override the stream_logs setting
                        custom_alloc_handle = AllocHandle(
                            alloc_handle._hy_alloc, alloc_handle._extent, stream_logs
                        )

                        pm = ProcMesh.from_alloc(custom_alloc_handle)
                    else:

                        class ProcessAllocatorStreamLogs(ProcessAllocator):
                            def allocate_nonblocking(
                                self, spec: AllocSpec
                            ) -> PythonTask[Alloc]:
                                return super().allocate_nonblocking(spec)

                            def _stream_logs(self) -> bool:
                                return stream_logs

                        alloc = ProcessAllocatorStreamLogs(*_get_bootstrap_args())

                        host_mesh = HostMeshV1.allocate_nonblocking(
                            "host",
                            Extent(["hosts"], [1]),
                            alloc,
                            bootstrap_cmd=_bootstrap_cmd(),
                        )

                        pm = host_mesh.spawn_procs(name="proc", per_host={"gpus": 2})

                    am = pm.spawn("printer", Printer)

                    await pm.initialized

                    for _ in range(5):
                        await am.print.call(f"{test_name} print streaming")

                    if api_ver == ApiVersion.V0:
                        await pm.stop()
                    else:
                        # Wait for at least the aggregation window (3 seconds)
                        await asyncio.sleep(5)

                    # Flush all outputs
                    stdout_file.flush()
                    os.fsync(stdout_file.fileno())

                finally:
                    # Restore Python's sys.stdout
                    sys.stdout = original_sys_stdout

            # Restore original file descriptors
            os.dup2(original_stdout_fd, 1)

            # Read the captured output
            with open(stdout_path, "r") as f:
                stdout_content = f.read()

            # Clean up temp files
            os.unlink(stdout_path)

            if not stream_logs:
                # When stream_logs=False, logs should not be streamed to client
                assert not re.search(
                    rf"similar log lines.*{test_name} print streaming", stdout_content
                ), f"stream_logs=False case: {stdout_content}"
                assert re.search(
                    rf"{test_name} print streaming", stdout_content
                ), f"stream_logs=False case: {stdout_content}"
            else:
                # When stream_logs=True, logs should be streamed to client (no aggregation by default)
                assert re.search(
                    rf"similar log lines.*{test_name} print streaming", stdout_content
                ), f"stream_logs=True case: {stdout_content}"
                assert not re.search(
                    rf"\[[0-9]\]{test_name} print streaming", stdout_content
                ), f"stream_logs=True case: {stdout_content}"

        finally:
            # Ensure file descriptors are restored even if something goes wrong
            try:
                os.dup2(original_stdout_fd, 1)
                os.close(original_stdout_fd)
            except OSError:
                pass

    # Test both cases
    await test_stream_logs_case(False, "stream_logs_false")
    await test_stream_logs_case(True, "stream_logs_true")


@pytest.mark.parametrize("api_ver", [ApiVersion.V0, ApiVersion.V1])
@pytest.mark.timeout(60)
async def test_logging_option_defaults(api_ver: ApiVersion) -> None:
    # Save original file descriptors
    original_stdout_fd = os.dup(1)  # stdout
    original_stderr_fd = os.dup(2)  # stderr

    try:
        # Create temporary files to capture output
        with tempfile.NamedTemporaryFile(
            mode="w+", delete=False
        ) as stdout_file, tempfile.NamedTemporaryFile(
            mode="w+", delete=False
        ) as stderr_file:
            stdout_path = stdout_file.name
            stderr_path = stderr_file.name

            # Redirect file descriptors to our temp files
            # This will capture both Python and Rust output
            os.dup2(stdout_file.fileno(), 1)
            os.dup2(stderr_file.fileno(), 2)

            # Also redirect Python's sys.stdout/stderr for completeness
            original_sys_stdout = sys.stdout
            original_sys_stderr = sys.stderr
            sys.stdout = stdout_file
            sys.stderr = stderr_file

            try:
                pm = spawn_procs_on_this_host(api_ver, per_host={"gpus": 2})
                am = pm.spawn("printer", Printer)

                for _ in range(5):
                    await am.print.call("print streaming")
                    await am.log.call("log streaming")

                match api_ver:
                    case ApiVersion.V1:
                        # Wait for > default aggregation window (3 seconds)
                        await asyncio.sleep(5)
                    case ApiVersion.V0:
                        await pm.stop()

                # Flush all outputs
                stdout_file.flush()
                stderr_file.flush()
                os.fsync(stdout_file.fileno())
                os.fsync(stderr_file.fileno())

            finally:
                # Restore Python's sys.stdout/stderr
                sys.stdout = original_sys_stdout
                sys.stderr = original_sys_stderr

        # Restore original file descriptors
        os.dup2(original_stdout_fd, 1)
        os.dup2(original_stderr_fd, 2)

        # Read the captured output
        with open(stdout_path, "r") as f:
            stdout_content = f.read()

        with open(stderr_path, "r") as f:
            stderr_content = f.read()

        # Clean up temp files
        os.unlink(stdout_path)
        os.unlink(stderr_path)

        # Assertions on the captured output
        assert not re.search(
            r"similar log lines.*print streaming", stdout_content
        ), stdout_content
        assert re.search(r"print streaming", stdout_content), stdout_content
        assert not re.search(
            r"similar log lines.*print streaming", stderr_content
        ), stderr_content
        assert not re.search(
            r"similar log lines.*log streaming", stdout_content
        ), stdout_content
        assert not re.search(
            r"similar log lines.*log streaming", stderr_content
        ), stderr_content

    finally:
        # Ensure file descriptors are restored even if something goes wrong
        try:
            os.dup2(original_stdout_fd, 1)
            os.dup2(original_stderr_fd, 2)
            os.close(original_stdout_fd)
            os.close(original_stderr_fd)
        except OSError:
            pass


class MockEvents:
    def __init__(self):
        self.callbacks = {}
        self.registers = 0

    def register(self, event_name, callback):
        if event_name not in self.callbacks:
            self.callbacks[event_name] = []
        self.callbacks[event_name].append(callback)
        self.registers += 1

    def trigger(self, event_name, *args, **kwargs):
        if event_name in self.callbacks:
            for callback in self.callbacks[event_name]:
                callback(*args, **kwargs)


class MockIPython:
    def __init__(self):
        self.events = MockEvents()


# oss_skip: pytest keeps complaining about mocking get_ipython module
@pytest.mark.oss_skip
@pytest.mark.parametrize("api_ver", [ApiVersion.V0, ApiVersion.V1])
async def test_flush_called_only_once(api_ver: ApiVersion) -> None:
    """Test that flush is called only once when ending an ipython cell"""
    mock_ipython = MockIPython()
    with unittest.mock.patch(
        "monarch._src.actor.logging.get_ipython",
        lambda: mock_ipython,
    ), unittest.mock.patch(
        "monarch._src.actor.logging.IN_IPYTHON", True
    ), unittest.mock.patch(
        "monarch._src.actor.logging.flush_all_proc_mesh_logs"
    ) as mock_flush:
        # Create 2 proc meshes with a large aggregation window
        pm1 = spawn_procs_on_this_host(api_ver, per_host={"gpus": 2})
        _ = spawn_procs_on_this_host(api_ver, per_host={"gpus": 2})
        # flush not yet called unless post_run_cell
        assert mock_flush.call_count == 0
        assert mock_ipython.events.registers == 0
        await pm1.logging_option(stream_to_client=True, aggregate_window_sec=600)
        assert mock_ipython.events.registers == 1

        # now, flush should be called only once
        mock_ipython.events.trigger("post_run_cell", unittest.mock.MagicMock())
        assert mock_flush.call_count == 1


# oss_skip: pytest keeps complaining about mocking get_ipython module
@pytest.mark.oss_skip
@pytest.mark.parametrize("api_ver", [ApiVersion.V0, ApiVersion.V1])
@pytest.mark.timeout(180)
async def test_flush_logs_ipython(api_ver: ApiVersion) -> None:
    """Test that logs are flushed when get_ipython is available and post_run_cell event is triggered."""
    # Save original file descriptors
    original_stdout_fd = os.dup(1)  # stdout

    try:
        # Create temporary files to capture output
        with tempfile.NamedTemporaryFile(mode="w+", delete=False) as stdout_file:
            stdout_path = stdout_file.name

            # Redirect file descriptors to our temp files
            os.dup2(stdout_file.fileno(), 1)

            # Also redirect Python's sys.stdout
            original_sys_stdout = sys.stdout
            sys.stdout = stdout_file

            try:
                mock_ipython = MockIPython()

                with unittest.mock.patch(
                    "monarch._src.actor.logging.get_ipython",
                    lambda: mock_ipython,
                ), unittest.mock.patch("monarch._src.actor.logging.IN_IPYTHON", True):
                    # Make sure we can register and unregister callbacks
                    for _ in range(3):
                        pm1 = spawn_procs_on_this_host(api_ver, per_host={"gpus": 2})
                        pm2 = spawn_procs_on_this_host(api_ver, per_host={"gpus": 2})
                        am1 = pm1.spawn("printer", Printer)
                        am2 = pm2.spawn("printer", Printer)

                        # Set aggregation window to ensure logs are buffered
                        await pm1.logging_option(
                            stream_to_client=True, aggregate_window_sec=600
                        )
                        await pm2.logging_option(
                            stream_to_client=True, aggregate_window_sec=600
                        )

                        # Generate some logs that will be aggregated
                        for _ in range(5):
                            await am1.print.call("ipython1 test log")
                            await am2.print.call("ipython2 test log")

                        # Trigger the post_run_cell event which should flush logs
                        mock_ipython.events.trigger(
                            "post_run_cell", unittest.mock.MagicMock()
                        )

                    # Flush all outputs
                    stdout_file.flush()
                    os.fsync(stdout_file.fileno())

                # We expect to register post_run_cell hook only once per notebook/ipython session
                assert mock_ipython.events.registers == 1
                assert len(mock_ipython.events.callbacks["post_run_cell"]) == 1
            finally:
                # Restore Python's sys.stdout
                sys.stdout = original_sys_stdout

        # Restore original file descriptors
        os.dup2(original_stdout_fd, 1)

        # Read the captured output
        with open(stdout_path, "r") as f:
            stdout_content = f.read()

        # TODO: there are quite a lot of code dups and boilerplate; make them contextmanager utils

        # Clean up temp files
        os.unlink(stdout_path)

        # Verify that logs were flushed when the post_run_cell event was triggered
        # We should see the aggregated logs in the output
        assert (
            len(
                re.findall(
                    r"\[10 similar log lines\].*ipython1 test log", stdout_content
                )
            )
            == 3
        ), stdout_content

        assert (
            len(
                re.findall(
                    r"\[10 similar log lines\].*ipython2 test log", stdout_content
                )
            )
            == 3
        ), stdout_content

    finally:
        # Ensure file descriptors are restored even if something goes wrong
        try:
            os.dup2(original_stdout_fd, 1)
            os.close(original_stdout_fd)
        except OSError:
            pass


# oss_skip: importlib not pulling resource correctly in git CI, needs to be revisited
@pytest.mark.oss_skip
async def test_flush_logs_fast_exit() -> None:
    # We use a subprocess to run the test so we can handle the flushed logs at the end.
    # Otherwise, it is hard to restore the original stdout/stderr.

    test_bin = importlib.resources.files(str(__package__)).joinpath("test_bin")

    # Run the binary in a separate process and capture stdout and stderr
    cmd = [str(test_bin), "flush-logs"]

    process = subprocess.run(cmd, capture_output=True, timeout=60, text=True)

    # Check if the process ended without error
    if process.returncode != 0:
        raise RuntimeError(f"{cmd} ended with error code {process.returncode}. ")

    # Assertions on the captured output, 160 = 32 procs * 5 logs per proc
    # 32 and 5 are specified in the test_bin flush-logs.
    assert (
        len(
            re.findall(
                r"160 similar log lines.*has print streaming",
                process.stdout,
            )
        )
        == 1
    ), process.stdout


@pytest.mark.parametrize("api_ver", [ApiVersion.V0, ApiVersion.V1])
@pytest.mark.timeout(60)
async def test_flush_on_disable_aggregation(api_ver: ApiVersion) -> None:
    """Test that logs are flushed when disabling aggregation.

    This tests the corner case: "Make sure we flush whatever in the aggregators before disabling aggregation."
    """
    # Save original file descriptors
    original_stdout_fd = os.dup(1)  # stdout

    try:
        # Create temporary files to capture output
        with tempfile.NamedTemporaryFile(mode="w+", delete=False) as stdout_file:
            stdout_path = stdout_file.name

            # Redirect file descriptors to our temp files
            os.dup2(stdout_file.fileno(), 1)

            # Also redirect Python's sys.stdout
            original_sys_stdout = sys.stdout
            sys.stdout = stdout_file

            try:
                pm = spawn_procs_on_this_host(api_ver, per_host={"gpus": 2})
                am = pm.spawn("printer", Printer)

                # Set a long aggregation window to ensure logs aren't flushed immediately
                await pm.logging_option(stream_to_client=True, aggregate_window_sec=60)

                # Generate some logs that will be aggregated but not flushed immediately
                for _ in range(5):
                    await am.print.call("aggregated log line")
                await asyncio.sleep(1)

                # Now disable aggregation - this should trigger an immediate flush
                await pm.logging_option(
                    stream_to_client=True, aggregate_window_sec=None
                )

                # Wait a bit to ensure logs are collected
                await asyncio.sleep(1)
                for _ in range(5):
                    await am.print.call("single log line")

                match api_ver:
                    case ApiVersion.V1:
                        # Wait for > default aggregation window (3 secs)
                        await asyncio.sleep(5)
                    case ApiVersion.V0:
                        await pm.stop()

                # Flush all outputs
                stdout_file.flush()
                os.fsync(stdout_file.fileno())

            finally:
                # Restore Python's sys.stdout
                sys.stdout = original_sys_stdout

        # Restore original file descriptors
        os.dup2(original_stdout_fd, 1)

        # Read the captured output
        with open(stdout_path, "r") as f:
            stdout_content = f.read()

        # Clean up temp files
        os.unlink(stdout_path)

        # Verify that logs were flushed when aggregation was disabled
        # We should see the aggregated logs in the output
        # 10 = 5 log lines * 2 procs
        assert re.search(
            r"\[10 similar log lines\].*aggregated log line", stdout_content
        ), stdout_content

        # No aggregated single log lines
        assert not re.search(
            r"similar log lines.*single log line", stdout_content
        ), stdout_content

        # 10 = 5 log lines * 2 procs
        assert (
            len(re.findall(r"\[.* [0-9]+\] single log line", stdout_content)) == 10
        ), stdout_content

    finally:
        # Ensure file descriptors are restored even if something goes wrong
        try:
            os.dup2(original_stdout_fd, 1)
            os.close(original_stdout_fd)
        except OSError:
            pass


@pytest.mark.parametrize("api_ver", [ApiVersion.V0, ApiVersion.V1])
@pytest.mark.timeout(120)
async def test_multiple_ongoing_flushes_no_deadlock(api_ver: ApiVersion) -> None:
    """
    The goal is to make sure when a user sends multiple sync flushes, we are not deadlocked.
    Because now a flush call is purely sync, it is very easy to get into a deadlock.
    So we assert the last flush call will not get into such a state.
    """
    pm = spawn_procs_on_this_host(api_ver, per_host={"gpus": 4})
    am = pm.spawn("printer", Printer)

    # Generate some logs that will be aggregated but not flushed immediately
    for _ in range(10):
        await am.print.call("aggregated log line")

    log_mesh = pm._logging_manager._logging_mesh_client
    assert log_mesh is not None
    futures = []
    for _ in range(5):
        # FIXME: the order of futures doesn't necessarily mean the order of flushes due to the async nature.
        await asyncio.sleep(0.1)
        futures.append(
            Future(
                coro=log_mesh.flush(context().actor_instance._as_rust()).spawn().task()
            )
        )

    # The last flush should not block
    futures[-1].get()


@pytest.mark.parametrize("api_ver", [ApiVersion.V0, ApiVersion.V1])
@pytest.mark.timeout(60)
async def test_adjust_aggregation_window(api_ver: ApiVersion) -> None:
    """Test that the flush deadline is updated when the aggregation window is adjusted.

    This tests the corner case: "This can happen if the user has adjusted the aggregation window."
    """
    # Save original file descriptors
    original_stdout_fd = os.dup(1)  # stdout

    try:
        # Create temporary files to capture output
        with tempfile.NamedTemporaryFile(mode="w+", delete=False) as stdout_file:
            stdout_path = stdout_file.name

            # Redirect file descriptors to our temp files
            os.dup2(stdout_file.fileno(), 1)

            # Also redirect Python's sys.stdout
            original_sys_stdout = sys.stdout
            sys.stdout = stdout_file

            try:
                pm = spawn_procs_on_this_host(api_ver, per_host={"gpus": 2})
                am = pm.spawn("printer", Printer)

                # Set a long aggregation window initially
                await pm.logging_option(stream_to_client=True, aggregate_window_sec=100)

                # Generate some logs that will be aggregated
                for _ in range(3):
                    await am.print.call("first batch of logs")
                await asyncio.sleep(1)

                # Now adjust to a shorter window - this should update the flush deadline
                await pm.logging_option(stream_to_client=True, aggregate_window_sec=2)

                # Generate more logs
                for _ in range(3):
                    await am.print.call("second batch of logs")

                match api_ver:
                    case ApiVersion.V1:
                        # Wait for > aggregation window (2 secs)
                        await asyncio.sleep(4)
                    case ApiVersion.V0:
                        await pm.stop()

                # Flush all outputs
                stdout_file.flush()
                os.fsync(stdout_file.fileno())

            finally:
                # Restore Python's sys.stdout/stderr
                sys.stdout = original_sys_stdout

        # Restore original file descriptors
        os.dup2(original_stdout_fd, 1)

        # Read the captured output
        with open(stdout_path, "r") as f:
            stdout_content = f.read()

        # Clean up temp files
        os.unlink(stdout_path)

        # Verify that logs were flushed when the aggregation window was adjusted
        # We should see both batches of logs in the output
        assert re.search(
            r"\[6 similar log lines\].*first batch of logs", stdout_content
        ), stdout_content

        assert re.search(
            r"similar log lines.*second batch of logs", stdout_content
        ), stdout_content

    finally:
        # Ensure file descriptors are restored even if something goes wrong
        try:
            os.dup2(original_stdout_fd, 1)
            os.close(original_stdout_fd)
        except OSError:
            pass


class SendAlot(Actor):
    @endpoint
    async def send(self, port: Port[int]):
        for i in range(100):
            port.send(i)


@pytest.mark.parametrize("api_ver", [ApiVersion.V0, ApiVersion.V1])
@pytest.mark.timeout(60)
def test_port_as_argument(api_ver: ApiVersion) -> None:
    proc_mesh = spawn_procs_on_fake_host(api_ver, {"gpus": 1})
    s = proc_mesh.spawn("send_alot", SendAlot)
    send, recv = Channel[int].open()

    s.send.broadcast(send)

    for i in range(100):
        assert i == recv.recv().get()


@pytest.mark.timeout(30)
async def test_same_actor_twice() -> None:
    pm = spawn_procs_on_this_host(ApiVersion.V0, {"gpus": 1})
    await pm.spawn("dup", Counter, 0).initialized

    # The second spawn with the same name should fail with a specific error
    with pytest.raises(Exception) as exc_info:
        await pm.spawn("dup", Counter, 0).initialized

    # Assert that the error message contains the expected text about duplicate actor name
    error_msg = str(exc_info.value)
    assert (
        "gspawn failed: an actor with name 'dup' has already been spawned" in error_msg
    ), f"Expected error message about duplicate actor name, got: {error_msg}"


class LsActor(Actor):
    def __init__(self, workspace: str):
        self.workspace = workspace

    @endpoint
    async def ls(self) -> list[str]:
        return os.listdir(self.workspace)


async def test_sync_workspace() -> None:
    # create two workspaces: one for local and one for remote
    with tempfile.TemporaryDirectory() as workspace_src, tempfile.TemporaryDirectory() as workspace_dst:

        def bootstrap_WORKSPACE_DIR() -> None:
            import os

            os.environ["WORKSPACE_DIR"] = workspace_dst

        pm = this_host().spawn_procs(
            per_host={"gpus": 1}, bootstrap=bootstrap_WORKSPACE_DIR
        )

        config = defaults.config("slurm", workspace_src)
        await pm.sync_workspace(workspace=config.workspace, auto_reload=True)

        # no file in remote workspace initially
        am = pm.spawn("ls", LsActor, workspace_dst)
        for item in list(am.ls.call().get()):
            assert len(item[1]) == 0

        # write a file to local workspace
        file_path = os.path.join(workspace_src, "new_file")
        with open(file_path, "w") as f:
            f.write("hello world")
            f.flush()

        # force a sync and it should populate on the dst workspace
        await pm.sync_workspace(config.workspace, auto_reload=True)
        for item in list(am.ls.call().get()):
            assert len(item[1]) == 1
            assert item[1][0] == "new_file"
            file_path = os.path.join(workspace_dst, item[1][0])
            with open(file_path, "r") as f:
                assert f.readline() == "hello world"

    # sanity check
    assert "WORKSPACE_DIR" not in os.environ, "test leaves env var side-effects!"


class TestActorMeshStop(unittest.IsolatedAsyncioTestCase):
    async def test_actor_mesh_stop(self) -> None:
        pm = this_host().spawn_procs(per_host={"gpus": 2})
        am_1 = pm.spawn("printer", Printer)
        am_2 = pm.spawn("printer2", Printer)
        await am_1.print.call("hello 1")
        await am_1.log.call("hello 2")
        await cast(ActorMesh, am_1).stop()

        with self.assertRaisesRegex(
            RuntimeError,
            r"(?:`PythonActorMesh` has already been stopped|delivery error: broken link)",
        ):
            await am_1.print.call("hello 1")

        await am_2.print.call("hello 3")
        await am_2.log.call("hello 4")

        await pm.stop()

    async def test_proc_mesh_stop_after_actor_mesh_stop(self) -> None:
        pm = this_host().spawn_procs(per_host={"gpus": 2})
        am = pm.spawn("printer", Printer)

        await cast(ActorMesh, am).stop()
        await pm.stop()


class PortedActor(Actor):
    @endpoint(explicit_response_port=True)
    def add(self, port: "Port[int]", b: int) -> None:
        port.send(3 + b)


@pytest.mark.parametrize("api_ver", [ApiVersion.V0, ApiVersion.V1])
@pytest.mark.timeout(60)
def test_ported_actor(api_ver: ApiVersion):
    proc_mesh = spawn_procs_on_fake_host(api_ver, {"gpus": 1})
    a = proc_mesh.spawn("port_actor", PortedActor)
    assert 5 == a.add.call_one(2).get()


async def _recv():
    return (7, 2, 3)


async def consume():
    r = await PythonTask.from_coroutine(_recv())
    assert r == (7, 2, 3)


@pytest.mark.timeout(60)
def test_python_task_tuple() -> None:
    PythonTask.from_coroutine(consume()).block_on()


def test_select_result() -> None:
    def s(t):
        time.sleep(t)
        return t

    a = PythonTask.spawn_blocking(lambda: s(4))
    b = PythonTask.spawn_blocking(lambda: s(0))
    r = PythonTask.select_one([a.task(), b.task()]).block_on()
    assert r == (0, 1)
    # FIXME: Sleep for 6 seconds to ensure that task `a` completes
    # before the test exits. Otherwise we get a SIGABRT.
    time.sleep(6)


class SleepActor(Actor):
    @endpoint
    async def sleep(self, t: float) -> None:
        await asyncio.sleep(t)


@pytest.mark.parametrize("api_ver", [ApiVersion.V0, ApiVersion.V1])
def test_mesh_len(api_ver: ApiVersion):
    proc_mesh = spawn_procs_on_fake_host(api_ver, {"gpus": 12})
    s = proc_mesh.spawn("sleep_actor", SleepActor)
    assert 12 == len(s)
    # FIXME: Actually figure out what's going on here.
    # Call an endpoint on the actor before the test
    # exits. Otherwise we might get a fatal PyGILState_Release
    # error.
    s.sleep.call(1).get()


class UndeliverableMessageReceiver(Actor):
    def __init__(self):
        self._messages = asyncio.Queue()

    @endpoint
    async def receive_undeliverable(
        self, sender: str, dest: str, error_msg: str
    ) -> None:
        await self._messages.put((sender, dest, error_msg))

    @endpoint
    async def get_messages(self) -> Tuple[str, str, str]:
        return await self._messages.get()


class UndeliverableMessageSender(Actor):
    @endpoint
    def send_undeliverable(self) -> None:
        actor_instance = context().actor_instance
        port_id = PortId(
            actor_id=ActorId(world_name="bogus", rank=0, actor_name="bogus"),
            port=1234,
        )
        port_ref = PortRef(port_id)
        port_ref.send(
            actor_instance._as_rust(),
            PythonMessage(PythonMessageKind.Result(None), b"123"),
        )


class UndeliverableMessageSenderWithOverride(UndeliverableMessageSender):
    def __init__(self, receiver: UndeliverableMessageReceiver):
        self._receiver = receiver

    def _handle_undeliverable_message(
        self, message: UndeliverableMessageEnvelope
    ) -> bool:
        PythonTask.spawn_blocking(
            self._receiver.receive_undeliverable.call_one(
                str(message.sender()), str(message.dest()), message.error_msg()
            ).get
        )
        return True


@pytest.mark.parametrize("api_ver", [ApiVersion.V0, ApiVersion.V1])
@pytest.mark.timeout(60)
async def test_undeliverable_message_with_override(api_ver: ApiVersion) -> None:
    pm = spawn_procs_on_this_host(api_ver, {"gpus": 1})
    receiver = pm.spawn("undeliverable_receiver", UndeliverableMessageReceiver)
    sender = pm.spawn(
        "undeliverable_sender", UndeliverableMessageSenderWithOverride, receiver
    )
    sender.send_undeliverable.call()
    sender, dest, error_msg = receiver.get_messages.call_one().get()
    assert "undeliverable_sender" in sender
    assert "bogus" in dest
    assert error_msg is not None
    pm.stop().get()


@pytest.mark.parametrize("api_ver", [ApiVersion.V0, ApiVersion.V1])
@pytest.mark.timeout(60)
async def test_undeliverable_message_without_override(api_ver: ApiVersion) -> None:
    pm = spawn_procs_on_this_host(api_ver, {"gpus": 1})
    sender = pm.spawn("undeliverable_sender", UndeliverableMessageSender)
    sender.send_undeliverable.call().get()
    # Wait a few seconds to ensure that the undeliverable message is processed
    # without crashing anything
    await asyncio.sleep(5)
    pm.stop().get()


@pytest.mark.parametrize("api_ver", [ApiVersion.V0, ApiVersion.V1])
def test_this_and_that(api_ver: ApiVersion):
    proc = get_this_proc(api_ver)
    counter = proc.spawn("counter", Counter, 7)
    assert 7 == counter.value.call_one().get()


class ReceptorActor(Actor):
    @endpoint
    def status(self):
        return 1


@pytest.mark.parametrize("api_ver", [ApiVersion.V0, ApiVersion.V1])
async def test_things_survive_losing_python_reference(api_ver: ApiVersion) -> None:
    """Test the slice_receptor_mesh function in LOCAL mode, verifying that setup methods are called."""

    pm = spawn_procs_on_this_host(api_ver, {"gpus": 1})
    receptor = pm.spawn(
        "receptor",
        ReceptorActor,
    )
    receptor = receptor.slice(gpus=0)

    await receptor.status.call()


class IsInit(Actor):
    @endpoint
    def is_cuda_initialized(self) -> bool:
        cuda = ctypes.CDLL("libcuda.so.1")
        CUresult = ctypes.c_int
        cuDeviceGetCount = cuda.cuDeviceGetCount
        cuDeviceGetCount.argtypes = [ctypes.POINTER(ctypes.c_int)]
        cuDeviceGetCount.restype = CUresult
        count = ctypes.c_int()
        result = cuDeviceGetCount(ctypes.byref(count))
        CUDA_ERROR_NOT_INITIALIZED = 3
        return result == CUDA_ERROR_NOT_INITIALIZED


@pytest.mark.oss_skip
def test_cuda_is_not_initialized_in_a_new_proc():
    try:
        ctypes.CDLL("libcuda.so.1")
    except OSError:
        pytest.skip("cannot find cuda")
    proc = this_host().spawn_procs().spawn("is_init", IsInit)
    assert not proc.is_cuda_initialized.call_one().get()


class SpawningActorFromEndpointActor(Actor):
    def __init__(self, root="None"):
        self._root = root

    @endpoint
    def return_root(self):
        return self._root

    @endpoint
    async def spawning_from_endpoint(self, name, root, get_or_spawn) -> None:
        await get_or_spawn(name, SpawningActorFromEndpointActor, root=root)


@pytest.mark.parametrize(
    "get_or_spawn", [get_or_spawn_controller, get_or_spawn_controller_v1]
)
@pytest.mark.timeout(60)
def test_get_or_spawn_controller_inside_actor_endpoint(get_or_spawn):
    actor_1 = get_or_spawn("actor_1", SpawningActorFromEndpointActor).get()
    actor_1.spawning_from_endpoint.call_one("actor_2", "actor_1", get_or_spawn).get()
    actor_2 = get_or_spawn("actor_2", SpawningActorFromEndpointActor).get()
    # verify that actor_2 was spawned from actor_1 with the correct root
    assert actor_2.return_root.call_one().get() == "actor_1"


class Hello(Actor):
    @endpoint
    def doit(self) -> str:
        return "hello!"


def test_simple_bootstrap():
    with TemporaryDirectory() as d:
        procs = []
        workers = []

        for i in range(4):
            addr = f"ipc://{d}/{i}"
            env = {**os.environ}
            if "FB_XAR_INVOKED_NAME" in os.environ:
                env["PYTHONPATH"] = ":".join(sys.path)
            proc = subprocess.Popen(
                [
                    sys.executable,
                    "-c",
                    f'import sys; from monarch.actor import run_worker_loop_forever; run_worker_loop_forever(address={repr(addr)}, ca="trust_all_connections")',
                ],
                env=env,
            )
            procs.append(proc)
            workers.append(addr)

        hosts = attach_to_workers(ca="trust_all_connections", workers=workers)

        hello = hosts.spawn_procs().spawn("hello", Hello)

        r = hello.doit.call().get()
        for _, v in r.items():
            assert v == "hello!"
        for proc in procs:
            proc.kill()
<<<<<<< HEAD
            proc.wait()
=======
            proc.wait()


class HostMeshActor(Actor):
    @endpoint
    async def this_host(self) -> HostMeshV1:
        return this_host_v1()


@pytest.mark.timeout(60)
def test_this_host() -> None:
    host = create_local_host_mesh_v1("host", Extent(["hosts"], [6]))
    hosts_by_rank = [host.slice(hosts=i) for i in range(6)]
    for r, h in enumerate(hosts_by_rank):
        hy_host = h._hy_host_mesh.block_on()
        assert hy_host.region.slice().offset == r
        assert len(hy_host.region.slice()) == 1

    proc_mesh_all = host.spawn_procs(per_host={"gpus": 2})
    # Make sure it works with a proc mesh spawned on a sliced host mesh
    proc_mesh_012 = host.slice(hosts=slice(0, 3)).spawn_procs(per_host={"gpus": 2})
    proc_mesh_345 = host.slice(hosts=slice(3, 6)).spawn_procs(per_host={"gpus": 2})

    am_all = proc_mesh_all.spawn("all", HostMeshActor)
    am_012 = proc_mesh_012.spawn("012", HostMeshActor)
    am_345 = proc_mesh_345.spawn("345", HostMeshActor)

    expected_hosts_by_rank = [h for h in hosts_by_rank for _ in range(2)]
    assert list(am_all.this_host.call().get().values()) == expected_hosts_by_rank
    assert list(am_012.this_host.call().get().values()) == expected_hosts_by_rank[:6]
    assert list(am_345.this_host.call().get().values()) == expected_hosts_by_rank[6:]

    # Procs 3 and 5 on hosts 1 and 2
    proc_mesh_012 = proc_mesh_012.slice(hosts=slice(1, 3), gpus=1)
    # Procs 6 and 10 on hosts 3 and 5
    proc_mesh_345 = proc_mesh_345.slice(hosts=slice(0, 3, 2), gpus=0)

    am_012 = proc_mesh_012.spawn("012", HostMeshActor)
    am_345 = proc_mesh_345.spawn("345", HostMeshActor)

    assert list(am_012.this_host.call().get().values()) == [
        expected_hosts_by_rank[3],
        expected_hosts_by_rank[5],
    ]
    assert list(am_345.this_host.call().get().values()) == [
        expected_hosts_by_rank[6],
        expected_hosts_by_rank[10],
    ]
>>>>>>> 6ca383ac
<|MERGE_RESOLUTION|>--- conflicted
+++ resolved
@@ -1752,9 +1752,6 @@
             assert v == "hello!"
         for proc in procs:
             proc.kill()
-<<<<<<< HEAD
-            proc.wait()
-=======
             proc.wait()
 
 
@@ -1802,5 +1799,4 @@
     assert list(am_345.this_host.call().get().values()) == [
         expected_hosts_by_rank[6],
         expected_hosts_by_rank[10],
-    ]
->>>>>>> 6ca383ac
+    ]