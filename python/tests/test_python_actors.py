--- conflicted
+++ resolved
@@ -46,15 +46,7 @@
     fake_in_process_host,
     HostMesh,
 )
-<<<<<<< HEAD
-from monarch._src.actor.proc_mesh import ProcMesh
-=======
-from monarch._src.actor.proc_mesh import (
-    _get_bootstrap_args,
-    get_or_spawn_controller,
-    ProcMesh,
-)
->>>>>>> a88f78ab
+from monarch._src.actor.proc_mesh import get_or_spawn_controller, ProcMesh
 from monarch._src.actor.v1.host_mesh import (
     fake_in_process_host as fake_in_process_host_v1,
     HostMesh as HostMeshV1,
