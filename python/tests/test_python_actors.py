# Copyright (c) Meta Platforms, Inc. and affiliates.
# All rights reserved.
#
# This source code is licensed under the BSD-style license found in the
# LICENSE file in the root directory of this source tree.

# pyre-unsafe

import asyncio
import ctypes
import importlib.resources
import logging
import operator
import os
import re
import subprocess
import sys
import tempfile
import threading
import time
import unittest
import unittest.mock
from types import ModuleType
from typing import cast, Dict, Tuple

import pytest

import torch
from monarch._rust_bindings.monarch_hyperactor.actor import (
    PythonMessage,
    PythonMessageKind,
)
from monarch._rust_bindings.monarch_hyperactor.mailbox import (
    PortId,
    PortRef,
    UndeliverableMessageEnvelope,
)
from monarch._rust_bindings.monarch_hyperactor.proc import ActorId
from monarch._rust_bindings.monarch_hyperactor.pytokio import PythonTask
from monarch._rust_bindings.monarch_hyperactor.shape import Extent

from monarch._src.actor.actor_mesh import ActorMesh, Channel, context, Port
from monarch._src.actor.allocator import AllocHandle, ProcessAllocator
from monarch._src.actor.future import Future
from monarch._src.actor.host_mesh import (
    create_local_host_mesh,
    fake_in_process_host,
    HostMesh,
)
<<<<<<< HEAD
from monarch._src.actor.proc_mesh import get_or_spawn_controller, ProcMesh
=======
from monarch._src.actor.proc_mesh import _get_bootstrap_args, ProcMesh
>>>>>>> 176cab09
from monarch._src.actor.v1.host_mesh import (
    _bootstrap_cmd,
    fake_in_process_host as fake_in_process_host_v1,
    HostMesh as HostMeshV1,
    this_host as this_host_v1,
    this_proc as this_proc_v1,
)
from monarch._src.actor.v1.proc_mesh import ProcMesh as ProcMeshV1

from monarch.actor import (
    Accumulator,
    Actor,
    current_actor_name,
    current_rank,
    current_size,
    endpoint,
    this_host,
    this_proc,
)
from monarch.tools.config import defaults
from typing_extensions import assert_type


needs_cuda = pytest.mark.skipif(
    not torch.cuda.is_available(),
    reason="CUDA not available",
)


class Counter(Actor):
    def __init__(self, v: int):
        self.v = v

    @endpoint
    async def incr(self):
        self.v += 1

    @endpoint
    async def value(self) -> int:
        return self.v

    @endpoint
    def value_sync_endpoint(self) -> int:
        return self.v


class Indirect(Actor):
    @endpoint
    async def call_value(self, c: Counter) -> int:
        return await c.value.choose()


def spawn_procs_on_host(
    host: HostMesh | HostMeshV1, per_host: Dict[str, int]
) -> ProcMesh | ProcMeshV1:
    if isinstance(host, HostMeshV1):
        return host.spawn_procs(name="proc", per_host=per_host)
    else:
        return host.spawn_procs(per_host)


def spawn_procs_on_fake_host(
    v1: bool, per_host: Dict[str, int]
) -> ProcMesh | ProcMeshV1:
    if v1:
        return spawn_procs_on_host(fake_in_process_host_v1("fake_host"), per_host)
    else:
        return spawn_procs_on_host(fake_in_process_host(), per_host)


def spawn_procs_on_this_host(
    v1: bool, per_host: Dict[str, int]
) -> ProcMesh | ProcMeshV1:
    if v1:
        return spawn_procs_on_host(this_host_v1(), per_host)
    else:
        return spawn_procs_on_host(this_host(), per_host)


def get_this_proc(v1: bool):
    if v1:
        return this_proc_v1()
    else:
        return this_proc()


@pytest.mark.parametrize("v1", [True, False])
@pytest.mark.timeout(60)
async def test_choose(v1: bool):
    proc = spawn_procs_on_fake_host(v1, {"gpus": 2})
    v = proc.spawn("counter", Counter, 3)
    i = proc.spawn("indirect", Indirect)
    v.incr.broadcast()
    result = await v.value.choose()

    # Test that Pyre derives the correct type for result (int, not Any)
    assert_type(result, int)
    result2 = await i.call_value.choose(v)

    assert result == result2

    result3 = await v.value_sync_endpoint.choose()
    assert_type(result, int)
    assert result2 == result3


@pytest.mark.parametrize("v1", [True, False])
@pytest.mark.timeout(60)
async def test_stream(v1: bool):
    proc = spawn_procs_on_fake_host(v1, {"gpus": 2})
    v = proc.spawn("counter2", Counter, 3)
    v.incr.broadcast()

    assert 8 == sum([await x for x in v.value.stream()])


class To(Actor):
    @endpoint
    async def whoami(self):
        return current_actor_name()


class From(Actor):
    @endpoint
    async def fetch(self, to: To):
        return [await x for x in to.whoami.stream()]


@pytest.mark.parametrize("v1", [True, False])
@pytest.mark.timeout(60)
async def test_mesh_passed_to_mesh(v1: bool):
    proc = spawn_procs_on_fake_host(v1, {"gpus": 2})
    f = proc.spawn("from", From)
    t = proc.spawn("to", To)
    all = [y for x in f.fetch.stream(t) for y in await x]
    assert len(all) == 4
    assert all[0] != all[1]


@pytest.mark.parametrize("v1", [True, False])
@pytest.mark.timeout(60)
async def test_mesh_passed_to_mesh_on_different_proc_mesh(v1: bool):
    proc = spawn_procs_on_fake_host(v1, {"gpus": 2})
    proc2 = spawn_procs_on_fake_host(v1, {"gpus": 2})
    f = proc.spawn("from", From)
    t = proc2.spawn("to", To)
    all = [y for x in f.fetch.stream(t) for y in await x]
    assert len(all) == 4
    assert all[0] != all[1]


@pytest.mark.parametrize("v1", [True, False])
@pytest.mark.timeout(60)
def test_actor_slicing(v1: bool):
    proc = spawn_procs_on_fake_host(v1, {"gpus": 2})
    proc2 = spawn_procs_on_fake_host(v1, {"gpus": 2})

    f = proc.spawn("from", From)
    t = proc2.spawn("to", To)

    assert t.slice(gpus=0).whoami.call().get() != t.slice(gpus=1).whoami.call().get()

    result = [y for x in f.fetch.stream(t.slice(gpus=0)) for y in x.get()]
    assert len(result) == 2

    assert result[0] == result[1]


@pytest.mark.parametrize("v1", [True, False])
@pytest.mark.timeout(60)
async def test_aggregate(v1: bool):
    proc = spawn_procs_on_fake_host(v1, {"gpus": 2})
    counter = proc.spawn("counter", Counter, 1)
    counter.incr.broadcast()
    acc = Accumulator(counter.value, 0, operator.add)
    r = await acc.accumulate()
    assert r == 4


class RunIt(Actor):
    @endpoint
    async def run(self, fn):
        return fn()

    @endpoint
    async def return_current_rank_str(self):
        return str(current_rank())


@pytest.mark.parametrize("v1", [True, False])
@pytest.mark.timeout(60)
async def test_rank_size(v1: bool):
    proc = spawn_procs_on_fake_host(v1, {"gpus": 2})
    r = proc.spawn("runit", RunIt)

    acc = Accumulator(r.run, 0, operator.add)

    assert 1 == await acc.accumulate(lambda: current_rank()["gpus"])
    assert 4 == await acc.accumulate(lambda: current_size()["gpus"])


@pytest.mark.parametrize("v1", [True, False])
@pytest.mark.timeout(60)
async def test_rank_string(v1: bool):
    if v1:
        per_host = {"gpus": 2}
    else:
        per_host = {"hosts": 1, "gpus": 2}
    proc = spawn_procs_on_fake_host(v1, per_host)
    r = proc.spawn("runit", RunIt)
    vm = r.return_current_rank_str.call().get()
    r0 = vm.flatten("r").slice(r=0).item()
    r1 = vm.flatten("r").slice(r=1).item()
    assert r0 == "{'hosts': 0/1, 'gpus': 0/2}"
    assert r1 == "{'hosts': 0/1, 'gpus': 1/2}"


class SyncActor(Actor):
    @endpoint
    def sync_endpoint(self, a_counter: Counter):
        return a_counter.value.choose().get()


@pytest.mark.parametrize("v1", [True, False])
@pytest.mark.timeout(60)
async def test_sync_actor(v1: bool):
    proc = spawn_procs_on_fake_host(v1, {"gpus": 2})
    a = proc.spawn("actor", SyncActor)
    c = proc.spawn("counter", Counter, 5)
    r = await a.sync_endpoint.choose(c)
    assert r == 5


@pytest.mark.parametrize("v1", [True, False])
@pytest.mark.timeout(60)
def test_sync_actor_sync_client(v1: bool) -> None:
    proc = spawn_procs_on_fake_host(v1, {"gpus": 2})
    a = proc.spawn("actor", SyncActor)
    c = proc.spawn("counter", Counter, 5)
    r = a.sync_endpoint.choose(c).get()
    assert r == 5


@pytest.mark.parametrize("v1", [True, False])
@pytest.mark.timeout(60)
def test_proc_mesh_size(v1: bool) -> None:
    proc = spawn_procs_on_fake_host(v1, {"gpus": 2})
    assert 2 == proc.size("gpus")


@pytest.mark.parametrize("v1", [True, False])
@pytest.mark.timeout(60)
def test_rank_size_sync(v1: bool) -> None:
    proc = spawn_procs_on_fake_host(v1, {"gpus": 2})
    r = proc.spawn("runit", RunIt)

    acc = Accumulator(r.run, 0, operator.add)
    assert 1 == acc.accumulate(lambda: current_rank()["gpus"]).get()
    assert 4 == acc.accumulate(lambda: current_size()["gpus"]).get()


@pytest.mark.parametrize("v1", [True, False])
@pytest.mark.timeout(60)
def test_accumulate_sync(v1: bool) -> None:
    proc = spawn_procs_on_fake_host(v1, {"gpus": 2})
    counter = proc.spawn("counter", Counter, 1)
    counter.incr.broadcast()
    acc = Accumulator(counter.value, 0, operator.add)
    r = acc.accumulate().get()
    assert r == 4


class CastToCounter(Actor):
    @endpoint
    def doit(self, c: Counter):
        return list(c.value.call().get())


@pytest.mark.parametrize("v1", [True, False])
@pytest.mark.timeout(60)
def test_value_mesh(v1: bool) -> None:
    if v1:
        per_host = {"gpus": 2}
    else:
        per_host = {"hosts": 1, "gpus": 2}
    proc = spawn_procs_on_fake_host(v1, per_host)
    counter = proc.spawn("counter", Counter, 0)
    counter.slice(hosts=0, gpus=1).incr.broadcast()
    x = counter.value.call().get()
    assert 0 == x.item(hosts=0, gpus=0)
    assert 1 == x.item(hosts=0, gpus=1)
    assert 1 == x.slice(hosts=0, gpus=1).item()
    n = proc.spawn("ctc", CastToCounter)
    assert list(x) == n.slice(gpus=0).doit.call_one(counter).get()


@pytest.mark.timeout(60)
def test_rust_binding_modules_correct() -> None:
    """
    This tests that rust bindings will survive pickling correctly.

    To correctly define a rust binding, either

    (1) Set its module to "monarch._rust_bindings.rust_crate.rust_module",
        and make sure it is registered in monarch_extension/lib.rs
    (2) Set its module to some existing python file, and use @rust_struct to install
        the rust struct in that file and patch in any python extension methods.
    """
    import monarch._rust_bindings as bindings

    def check(module, path):
        for name, value in module.__dict__.items():
            if name.startswith("__"):
                continue
            if isinstance(value, ModuleType):
                check(value, f"{path}.{name}")
            elif hasattr(value, "__module__"):
                value_module = importlib.import_module(value.__module__)
                resolved_value = getattr(value_module, value.__name__)
                assert value is resolved_value

    check(bindings, "monarch._rust_bindings")


@pytest.mark.parametrize("v1", [True, False])
@pytest.mark.timeout(60)
def test_proc_mesh_liveness(v1: bool) -> None:
    mesh = spawn_procs_on_this_host(v1, {"gpus": 2})
    counter = mesh.spawn("counter", Counter, 1)
    del mesh
    # Give some time for the mesh to have been shut down.
    # (It only would if there were a bug.)
    time.sleep(0.5)
    counter.value.call().get()


class TLSActor(Actor):
    """An actor that manages thread-local state."""

    def __init__(self):
        self.local = threading.local()
        self.local.value = 0

    @endpoint
    def increment(self):
        self.local.value += 1

    @endpoint
    async def increment_async(self):
        self.local.value += 1

    @endpoint
    def get_value(self):
        return self.local.value

    @endpoint
    async def get_async(self):
        return self.local.value


@pytest.mark.parametrize("v1", [True, False])
@pytest.mark.timeout(60)
async def test_actor_tls(v1: bool) -> None:
    """Test that thread-local state is respected."""
    pm = spawn_procs_on_this_host(v1, {"gpus": 1})
    am = pm.spawn("tls", TLSActor)
    await am.increment.call_one()
    await am.increment_async.call_one()
    await am.increment.call_one()
    await am.increment_async.call_one()

    assert 4 == await am.get_value.call_one()
    assert 4 == await am.get_async.call_one()


class TLSActorFullSync(Actor):
    """An actor that manages thread-local state."""

    def __init__(self):
        self.local = threading.local()
        self.local.value = 0

    @endpoint
    def increment(self):
        self.local.value += 1

    @endpoint
    def get_value(self):
        return self.local.value


@pytest.mark.parametrize("v1", [True, False])
@pytest.mark.timeout(60)
async def test_actor_tls_full_sync(v1: bool) -> None:
    """Test that thread-local state is respected."""
    pm = spawn_procs_on_this_host(v1, {"gpus": 1})
    am = pm.spawn("tls", TLSActorFullSync)
    await am.increment.call_one()
    await am.increment.call_one()
    await am.increment.call_one()
    await am.increment.call_one()

    assert 4 == await am.get_value.call_one()


class AsyncActor(Actor):
    def __init__(self):
        self.should_exit = False

    @endpoint
    async def sleep(self) -> None:
        while True and not self.should_exit:
            await asyncio.sleep(1)

    @endpoint
    async def no_more(self) -> None:
        self.should_exit = True


@pytest.mark.parametrize("v1", [True, False])
@pytest.mark.timeout(60)
async def test_async_concurrency(v1: bool):
    """Test that async endpoints will be processed concurrently."""
    pm = spawn_procs_on_this_host(v1, {})
    am = pm.spawn("async", AsyncActor)
    fut = am.sleep.call()
    # This call should go through and exit the sleep loop, as long as we are
    # actually concurrently processing messages.
    await am.no_more.call()
    await fut


async def awaitit(f):
    return await f


# def test_actor_future() -> None:
#     v = 0

#     async def incr():
#         nonlocal v
#         v += 1
#         return v

#     # can use async implementation from sync
#     # if no non-blocking is provided
#     f = Future(impl=incr, requires_loop=False)
#     assert f.get() == 1
#     assert v == 1
#     assert f.get() == 1
#     assert asyncio.run(awaitit(f)) == 1

#     f = Future(impl=incr, requires_loop=False)
#     assert asyncio.run(awaitit(f)) == 2
#     assert f.get() == 2

#     async def incr2():
#         nonlocal v
#         v += 2
#         return v

#     # Use non-blocking optimization if provided
#     f = Future(impl=incr2)
#     assert f.get() == 4

#     async def nope():
#         nonlocal v
#         v += 1
#         raise ValueError("nope")

#     f = Future(impl=nope, requires_loop=False)

#     with pytest.raises(ValueError):
#         f.get()

#     assert v == 5

#     with pytest.raises(ValueError):
#         f.get()

#     assert v == 5

#     with pytest.raises(ValueError):
#         asyncio.run(awaitit(f))

#     assert v == 5

#     async def nope2():
#         nonlocal v
#         v += 1
#         raise ValueError("nope")

#     f = Future(impl=nope2)

#     with pytest.raises(ValueError):
#         f.get()

#     assert v == 6

#     with pytest.raises(ValueError):
#         f.result()

#     assert f.exception() is not None

#     assert v == 6

#     with pytest.raises(ValueError):
#         asyncio.run(awaitit(f))

#     assert v == 6

#     async def seven():
#         return 7

#     f = Future(impl=seven, requires_loop=False)

#     assert 7 == f.get(timeout=0.001)

#     async def neverfinish():
#         f = asyncio.Future()
#         await f

#     f = Future(impl=neverfinish, requires_loop=True)

#     with pytest.raises(asyncio.exceptions.TimeoutError):
#         f.get(timeout=0.1)


class Printer(Actor):
    def __init__(self) -> None:
        self._logger: logging.Logger = logging.getLogger()

    @endpoint
    async def print(self, content: str) -> None:
        print(f"{content}", flush=True)
        sys.stdout.flush()
        sys.stderr.flush()

    @endpoint
    async def log(self, content: str) -> None:
        self._logger.error(f"{content}")
        for handler in self._logger.handlers:
            handler.flush()
        sys.stdout.flush()
        sys.stderr.flush()

    def _handle_undeliverable_message(
        self, message: UndeliverableMessageEnvelope
    ) -> bool:
        # Don't throw an error on undeliverable messages. This actor is used in a test for
        # stopping actor meshes, and if we throw an error here then there is a race between
        # the asserted error that the mesh was stopped and the supervision error that a message
        # wasn't delivered.
        self._logger.error(f"Ignoring undeliverable message: {message}")
        return True


@pytest.mark.parametrize("v1", [True, False])
@pytest.mark.timeout(60)
async def test_actor_log_streaming(v1: bool) -> None:
    # Save original file descriptors
    original_stdout_fd = os.dup(1)  # stdout
    original_stderr_fd = os.dup(2)  # stderr

    try:
        # Create temporary files to capture output
        with tempfile.NamedTemporaryFile(
            mode="w+", delete=False
        ) as stdout_file, tempfile.NamedTemporaryFile(
            mode="w+", delete=False
        ) as stderr_file:
            stdout_path = stdout_file.name
            stderr_path = stderr_file.name

            # Redirect file descriptors to our temp files
            # This will capture both Python and Rust output
            os.dup2(stdout_file.fileno(), 1)
            os.dup2(stderr_file.fileno(), 2)

            # Also redirect Python's sys.stdout/stderr for completeness
            original_sys_stdout = sys.stdout
            original_sys_stderr = sys.stderr
            sys.stdout = stdout_file
            sys.stderr = stderr_file

            try:
                pm = spawn_procs_on_this_host(v1, per_host={"gpus": 2})
                am = pm.spawn("printer", Printer)

                # Disable streaming logs to client
                await pm.logging_option(
                    stream_to_client=False, aggregate_window_sec=None
                )
                await asyncio.sleep(1)

                # These should not be streamed to client initially
                for _ in range(5):
                    await am.print.call("no print streaming")
                    await am.log.call("no log streaming")
                await asyncio.sleep(1)

                # Enable streaming logs to client
                await pm.logging_option(
                    stream_to_client=True, aggregate_window_sec=1, level=logging.FATAL
                )
                # Give it some time to reflect
                await asyncio.sleep(1)

                # These should be streamed to client
                for _ in range(5):
                    await am.print.call("has print streaming")
                    await am.log.call("no log streaming due to level mismatch")
                await asyncio.sleep(1)

                # Enable streaming logs to client
                await pm.logging_option(
                    stream_to_client=True, aggregate_window_sec=1, level=logging.ERROR
                )
                # Give it some time to reflect
                await asyncio.sleep(1)

                # These should be streamed to client
                for _ in range(5):
                    await am.print.call("has print streaming too")
                    await am.log.call("has log streaming as level matched")

                if not v1:
                    await pm.stop()
                else:
                    await asyncio.sleep(1)

                # Flush all outputs
                stdout_file.flush()
                stderr_file.flush()
                os.fsync(stdout_file.fileno())
                os.fsync(stderr_file.fileno())

            finally:
                # Restore Python's sys.stdout/stderr
                sys.stdout = original_sys_stdout
                sys.stderr = original_sys_stderr

        # Restore original file descriptors
        os.dup2(original_stdout_fd, 1)
        os.dup2(original_stderr_fd, 2)

        # Read the captured output
        with open(stdout_path, "r") as f:
            stdout_content = f.read()

        with open(stderr_path, "r") as f:
            stderr_content = f.read()

        # Clean up temp files
        os.unlink(stdout_path)
        os.unlink(stderr_path)

        # Assertions on the captured output
        # Has a leading context so we can distinguish between streamed log and
        # the log directly printed by the child processes as they share the same stdout/stderr
        assert not re.search(
            r"similar log lines.*no print streaming", stdout_content
        ), stdout_content
        assert not re.search(
            r"similar log lines.*no print streaming", stderr_content
        ), stderr_content
        assert not re.search(
            r"similar log lines.*no log streaming", stdout_content
        ), stdout_content
        assert not re.search(
            r"similar log lines.*no log streaming", stderr_content
        ), stderr_content
        assert not re.search(
            r"similar log lines.*no log streaming due to level mismatch", stdout_content
        ), stdout_content
        assert not re.search(
            r"similar log lines.*no log streaming due to level mismatch", stderr_content
        ), stderr_content

        assert re.search(
            r"similar log lines.*has print streaming", stdout_content
        ), stdout_content
        assert not re.search(
            r"similar log lines.*has print streaming", stderr_content
        ), stderr_content
        assert re.search(
            r"similar log lines.*has print streaming too", stdout_content
        ), stdout_content
        assert not re.search(
            r"similar log lines.*has print streaming too", stderr_content
        ), stderr_content
        assert not re.search(
            r"similar log lines.*log streaming as level matched", stdout_content
        ), stdout_content
        assert re.search(
            r"similar log lines.*log streaming as level matched",
            stderr_content,
        ), stderr_content

    finally:
        # Ensure file descriptors are restored even if something goes wrong
        try:
            os.dup2(original_stdout_fd, 1)
            os.dup2(original_stderr_fd, 2)
            os.close(original_stdout_fd)
            os.close(original_stderr_fd)
        except OSError:
            pass


@pytest.mark.parametrize("v1", [True, False])
@pytest.mark.timeout(120)
async def test_alloc_based_log_streaming(v1: bool) -> None:
    """Test both AllocHandle.stream_logs = False and True cases."""

    async def test_stream_logs_case(stream_logs: bool, test_name: str) -> None:
        # Save original file descriptors
        original_stdout_fd = os.dup(1)  # stdout

        try:
            # Create temporary files to capture output
            with tempfile.NamedTemporaryFile(mode="w+", delete=False) as stdout_file:
                stdout_path = stdout_file.name
                os.dup2(stdout_file.fileno(), 1)
                original_sys_stdout = sys.stdout
                sys.stdout = stdout_file

                try:
                    # Create proc mesh with custom stream_logs setting
                    if not v1:
                        host_mesh = create_local_host_mesh()
                        alloc_handle = host_mesh._alloc(hosts=1, gpus=2)

                        # Override the stream_logs setting
                        custom_alloc_handle = AllocHandle(
                            alloc_handle._hy_alloc, alloc_handle._extent, stream_logs
                        )

                        pm = ProcMesh.from_alloc(custom_alloc_handle)
                    else:

                        class ProcessAllocatorStreamLogs(ProcessAllocator):
                            def _stream_logs(self) -> bool:
                                return stream_logs

                        alloc = ProcessAllocatorStreamLogs(*_get_bootstrap_args())

                        host_mesh = HostMeshV1.allocate_nonblocking(
                            "host",
                            Extent(["hosts"], [1]),
                            alloc,
                            bootstrap_cmd=_bootstrap_cmd(),
                        )

                        pm = host_mesh.spawn_procs(name="proc", per_host={"gpus": 2})

                    am = pm.spawn("printer", Printer)

                    await pm.initialized

                    for _ in range(5):
                        await am.print.call(f"{test_name} print streaming")

                    if not v1:
                        await pm.stop()
                    else:
                        # Wait for at least the aggregation window (3 seconds)
                        await asyncio.sleep(5)

                    # Flush all outputs
                    stdout_file.flush()
                    os.fsync(stdout_file.fileno())

                finally:
                    # Restore Python's sys.stdout
                    sys.stdout = original_sys_stdout

            # Restore original file descriptors
            os.dup2(original_stdout_fd, 1)

            # Read the captured output
            with open(stdout_path, "r") as f:
                stdout_content = f.read()

            # Clean up temp files
            os.unlink(stdout_path)

            if not stream_logs:
                # When stream_logs=False, logs should not be streamed to client
                assert not re.search(
                    rf"similar log lines.*{test_name} print streaming", stdout_content
                ), f"stream_logs=False case: {stdout_content}"
                assert re.search(
                    rf"{test_name} print streaming", stdout_content
                ), f"stream_logs=False case: {stdout_content}"
            else:
                # When stream_logs=True, logs should be streamed to client (no aggregation by default)
                assert re.search(
                    rf"similar log lines.*{test_name} print streaming", stdout_content
                ), f"stream_logs=True case: {stdout_content}"
                assert not re.search(
                    rf"\[[0-9]\]{test_name} print streaming", stdout_content
                ), f"stream_logs=True case: {stdout_content}"

        finally:
            # Ensure file descriptors are restored even if something goes wrong
            try:
                os.dup2(original_stdout_fd, 1)
                os.close(original_stdout_fd)
            except OSError:
                pass

    # Test both cases
    await test_stream_logs_case(False, "stream_logs_false")
    await test_stream_logs_case(True, "stream_logs_true")


@pytest.mark.parametrize("v1", [True, False])
@pytest.mark.timeout(60)
async def test_logging_option_defaults(v1: bool) -> None:
    # Save original file descriptors
    original_stdout_fd = os.dup(1)  # stdout
    original_stderr_fd = os.dup(2)  # stderr

    try:
        # Create temporary files to capture output
        with tempfile.NamedTemporaryFile(
            mode="w+", delete=False
        ) as stdout_file, tempfile.NamedTemporaryFile(
            mode="w+", delete=False
        ) as stderr_file:
            stdout_path = stdout_file.name
            stderr_path = stderr_file.name

            # Redirect file descriptors to our temp files
            # This will capture both Python and Rust output
            os.dup2(stdout_file.fileno(), 1)
            os.dup2(stderr_file.fileno(), 2)

            # Also redirect Python's sys.stdout/stderr for completeness
            original_sys_stdout = sys.stdout
            original_sys_stderr = sys.stderr
            sys.stdout = stdout_file
            sys.stderr = stderr_file

            try:
                pm = spawn_procs_on_this_host(v1, per_host={"gpus": 2})
                am = pm.spawn("printer", Printer)

                for _ in range(5):
                    await am.print.call("print streaming")
                    await am.log.call("log streaming")

                if not v1:
                    await pm.stop()
                else:
                    # Wait for > default aggregation window (3 seconds)
                    await asyncio.sleep(5)

                # Flush all outputs
                stdout_file.flush()
                stderr_file.flush()
                os.fsync(stdout_file.fileno())
                os.fsync(stderr_file.fileno())

            finally:
                # Restore Python's sys.stdout/stderr
                sys.stdout = original_sys_stdout
                sys.stderr = original_sys_stderr

        # Restore original file descriptors
        os.dup2(original_stdout_fd, 1)
        os.dup2(original_stderr_fd, 2)

        # Read the captured output
        with open(stdout_path, "r") as f:
            stdout_content = f.read()

        with open(stderr_path, "r") as f:
            stderr_content = f.read()

        # Clean up temp files
        os.unlink(stdout_path)
        os.unlink(stderr_path)

        # Assertions on the captured output
        assert not re.search(
            r"similar log lines.*print streaming", stdout_content
        ), stdout_content
        assert re.search(r"print streaming", stdout_content), stdout_content
        assert not re.search(
            r"similar log lines.*print streaming", stderr_content
        ), stderr_content
        assert not re.search(
            r"similar log lines.*log streaming", stdout_content
        ), stdout_content
        assert not re.search(
            r"similar log lines.*log streaming", stderr_content
        ), stderr_content

    finally:
        # Ensure file descriptors are restored even if something goes wrong
        try:
            os.dup2(original_stdout_fd, 1)
            os.dup2(original_stderr_fd, 2)
            os.close(original_stdout_fd)
            os.close(original_stderr_fd)
        except OSError:
            pass


class MockEvents:
    def __init__(self):
        self.callbacks = {}
        self.registers = 0

    def register(self, event_name, callback):
        if event_name not in self.callbacks:
            self.callbacks[event_name] = []
        self.callbacks[event_name].append(callback)
        self.registers += 1

    def trigger(self, event_name, *args, **kwargs):
        if event_name in self.callbacks:
            for callback in self.callbacks[event_name]:
                callback(*args, **kwargs)


class MockIPython:
    def __init__(self):
        self.events = MockEvents()


# oss_skip: pytest keeps complaining about mocking get_ipython module
@pytest.mark.oss_skip
@pytest.mark.parametrize("v1", [True, False])
async def test_flush_called_only_once(v1: bool) -> None:
    """Test that flush is called only once when ending an ipython cell"""
    mock_ipython = MockIPython()
    with unittest.mock.patch(
        "monarch._src.actor.logging.get_ipython",
        lambda: mock_ipython,
    ), unittest.mock.patch(
        "monarch._src.actor.logging.IN_IPYTHON", True
    ), unittest.mock.patch(
        "monarch._src.actor.logging.flush_all_proc_mesh_logs"
    ) as mock_flush:
        # Create 2 proc meshes with a large aggregation window
        pm1 = spawn_procs_on_this_host(v1, per_host={"gpus": 2})
        _ = spawn_procs_on_this_host(v1, per_host={"gpus": 2})
        # flush not yet called unless post_run_cell
        assert mock_flush.call_count == 0
        assert mock_ipython.events.registers == 0
        await pm1.logging_option(stream_to_client=True, aggregate_window_sec=600)
        assert mock_ipython.events.registers == 1

        # now, flush should be called only once
        mock_ipython.events.trigger("post_run_cell", unittest.mock.MagicMock())
        assert mock_flush.call_count == 1


# oss_skip: pytest keeps complaining about mocking get_ipython module
@pytest.mark.oss_skip
@pytest.mark.parametrize("v1", [True, False])
@pytest.mark.timeout(180)
async def test_flush_logs_ipython(v1: bool) -> None:
    """Test that logs are flushed when get_ipython is available and post_run_cell event is triggered."""
    # Save original file descriptors
    original_stdout_fd = os.dup(1)  # stdout

    try:
        # Create temporary files to capture output
        with tempfile.NamedTemporaryFile(mode="w+", delete=False) as stdout_file:
            stdout_path = stdout_file.name

            # Redirect file descriptors to our temp files
            os.dup2(stdout_file.fileno(), 1)

            # Also redirect Python's sys.stdout
            original_sys_stdout = sys.stdout
            sys.stdout = stdout_file

            try:
                mock_ipython = MockIPython()

                with unittest.mock.patch(
                    "monarch._src.actor.logging.get_ipython",
                    lambda: mock_ipython,
                ), unittest.mock.patch("monarch._src.actor.logging.IN_IPYTHON", True):
                    # Make sure we can register and unregister callbacks
                    for _ in range(3):
                        pm1 = spawn_procs_on_this_host(v1, per_host={"gpus": 2})
                        pm2 = spawn_procs_on_this_host(v1, per_host={"gpus": 2})
                        am1 = pm1.spawn("printer", Printer)
                        am2 = pm2.spawn("printer", Printer)

                        # Set aggregation window to ensure logs are buffered
                        await pm1.logging_option(
                            stream_to_client=True, aggregate_window_sec=600
                        )
                        await pm2.logging_option(
                            stream_to_client=True, aggregate_window_sec=600
                        )

                        # Generate some logs that will be aggregated
                        for _ in range(5):
                            await am1.print.call("ipython1 test log")
                            await am2.print.call("ipython2 test log")

                        # Trigger the post_run_cell event which should flush logs
                        mock_ipython.events.trigger(
                            "post_run_cell", unittest.mock.MagicMock()
                        )

                    # Flush all outputs
                    stdout_file.flush()
                    os.fsync(stdout_file.fileno())

                # We expect to register post_run_cell hook only once per notebook/ipython session
                assert mock_ipython.events.registers == 1
                assert len(mock_ipython.events.callbacks["post_run_cell"]) == 1
            finally:
                # Restore Python's sys.stdout
                sys.stdout = original_sys_stdout

        # Restore original file descriptors
        os.dup2(original_stdout_fd, 1)

        # Read the captured output
        with open(stdout_path, "r") as f:
            stdout_content = f.read()

        # TODO: there are quite a lot of code dups and boilerplate; make them contextmanager utils

        # Clean up temp files
        os.unlink(stdout_path)

        # Verify that logs were flushed when the post_run_cell event was triggered
        # We should see the aggregated logs in the output
        assert (
            len(
                re.findall(
                    r"\[10 similar log lines\].*ipython1 test log", stdout_content
                )
            )
            == 3
        ), stdout_content

        assert (
            len(
                re.findall(
                    r"\[10 similar log lines\].*ipython2 test log", stdout_content
                )
            )
            == 3
        ), stdout_content

    finally:
        # Ensure file descriptors are restored even if something goes wrong
        try:
            os.dup2(original_stdout_fd, 1)
            os.close(original_stdout_fd)
        except OSError:
            pass


# oss_skip: importlib not pulling resource correctly in git CI, needs to be revisited
@pytest.mark.oss_skip
async def test_flush_logs_fast_exit() -> None:
    # We use a subprocess to run the test so we can handle the flushed logs at the end.
    # Otherwise, it is hard to restore the original stdout/stderr.

    test_bin = importlib.resources.files(str(__package__)).joinpath("test_bin")

    # Run the binary in a separate process and capture stdout and stderr
    cmd = [str(test_bin), "flush-logs"]

    process = subprocess.run(cmd, capture_output=True, timeout=60, text=True)

    # Check if the process ended without error
    if process.returncode != 0:
        raise RuntimeError(f"{cmd} ended with error code {process.returncode}. ")

    # Assertions on the captured output, 160 = 32 procs * 5 logs per proc
    # 32 and 5 are specified in the test_bin flush-logs.
    assert (
        len(
            re.findall(
                r"160 similar log lines.*has print streaming",
                process.stdout,
            )
        )
        == 1
    ), process.stdout


@pytest.mark.parametrize("v1", [True, False])
@pytest.mark.timeout(60)
async def test_flush_on_disable_aggregation(v1: bool) -> None:
    """Test that logs are flushed when disabling aggregation.

    This tests the corner case: "Make sure we flush whatever in the aggregators before disabling aggregation."
    """
    # Save original file descriptors
    original_stdout_fd = os.dup(1)  # stdout

    try:
        # Create temporary files to capture output
        with tempfile.NamedTemporaryFile(mode="w+", delete=False) as stdout_file:
            stdout_path = stdout_file.name

            # Redirect file descriptors to our temp files
            os.dup2(stdout_file.fileno(), 1)

            # Also redirect Python's sys.stdout
            original_sys_stdout = sys.stdout
            sys.stdout = stdout_file

            try:
                pm = spawn_procs_on_this_host(v1, per_host={"gpus": 2})
                am = pm.spawn("printer", Printer)

                # Set a long aggregation window to ensure logs aren't flushed immediately
                await pm.logging_option(stream_to_client=True, aggregate_window_sec=60)

                # Generate some logs that will be aggregated but not flushed immediately
                for _ in range(5):
                    await am.print.call("aggregated log line")
                await asyncio.sleep(1)

                # Now disable aggregation - this should trigger an immediate flush
                await pm.logging_option(
                    stream_to_client=True, aggregate_window_sec=None
                )

                # Wait a bit to ensure logs are collected
                await asyncio.sleep(1)
                for _ in range(5):
                    await am.print.call("single log line")

                if not v1:
                    await pm.stop()
                else:
                    # Wait for > default aggregation window (3 secs)
                    await asyncio.sleep(5)

                # Flush all outputs
                stdout_file.flush()
                os.fsync(stdout_file.fileno())

            finally:
                # Restore Python's sys.stdout
                sys.stdout = original_sys_stdout

        # Restore original file descriptors
        os.dup2(original_stdout_fd, 1)

        # Read the captured output
        with open(stdout_path, "r") as f:
            stdout_content = f.read()

        # Clean up temp files
        os.unlink(stdout_path)

        # Verify that logs were flushed when aggregation was disabled
        # We should see the aggregated logs in the output
        # 10 = 5 log lines * 2 procs
        assert re.search(
            r"\[10 similar log lines\].*aggregated log line", stdout_content
        ), stdout_content

        # No aggregated single log lines
        assert not re.search(
            r"similar log lines.*single log line", stdout_content
        ), stdout_content

        # 10 = 5 log lines * 2 procs
        assert (
            len(re.findall(r"\[.* [0-9]+\] single log line", stdout_content)) == 10
        ), stdout_content

    finally:
        # Ensure file descriptors are restored even if something goes wrong
        try:
            os.dup2(original_stdout_fd, 1)
            os.close(original_stdout_fd)
        except OSError:
            pass


@pytest.mark.parametrize("v1", [True, False])
@pytest.mark.timeout(120)
async def test_multiple_ongoing_flushes_no_deadlock(v1: bool) -> None:
    """
    The goal is to make sure when a user sends multiple sync flushes, we are not deadlocked.
    Because now a flush call is purely sync, it is very easy to get into a deadlock.
    So we assert the last flush call will not get into such a state.
    """
    pm = spawn_procs_on_this_host(v1, per_host={"gpus": 4})
    am = pm.spawn("printer", Printer)

    # Generate some logs that will be aggregated but not flushed immediately
    for _ in range(10):
        await am.print.call("aggregated log line")

    log_mesh = pm._logging_manager._logging_mesh_client
    assert log_mesh is not None
    futures = []
    for _ in range(5):
        # FIXME: the order of futures doesn't necessarily mean the order of flushes due to the async nature.
        await asyncio.sleep(0.1)
        futures.append(
            Future(
                coro=log_mesh.flush(context().actor_instance._as_rust()).spawn().task()
            )
        )

    # The last flush should not block
    futures[-1].get()


@pytest.mark.parametrize("v1", [True, False])
@pytest.mark.timeout(60)
async def test_adjust_aggregation_window(v1: bool) -> None:
    """Test that the flush deadline is updated when the aggregation window is adjusted.

    This tests the corner case: "This can happen if the user has adjusted the aggregation window."
    """
    # Save original file descriptors
    original_stdout_fd = os.dup(1)  # stdout

    try:
        # Create temporary files to capture output
        with tempfile.NamedTemporaryFile(mode="w+", delete=False) as stdout_file:
            stdout_path = stdout_file.name

            # Redirect file descriptors to our temp files
            os.dup2(stdout_file.fileno(), 1)

            # Also redirect Python's sys.stdout
            original_sys_stdout = sys.stdout
            sys.stdout = stdout_file

            try:
                pm = spawn_procs_on_this_host(v1, per_host={"gpus": 2})
                am = pm.spawn("printer", Printer)

                # Set a long aggregation window initially
                await pm.logging_option(stream_to_client=True, aggregate_window_sec=100)

                # Generate some logs that will be aggregated
                for _ in range(3):
                    await am.print.call("first batch of logs")
                await asyncio.sleep(1)

                # Now adjust to a shorter window - this should update the flush deadline
                await pm.logging_option(stream_to_client=True, aggregate_window_sec=2)

                # Generate more logs
                for _ in range(3):
                    await am.print.call("second batch of logs")

                if not v1:
                    await pm.stop()
                else:
                    # Wait for > aggregation window (2 secs)
                    await asyncio.sleep(4)

                # Flush all outputs
                stdout_file.flush()
                os.fsync(stdout_file.fileno())

            finally:
                # Restore Python's sys.stdout/stderr
                sys.stdout = original_sys_stdout

        # Restore original file descriptors
        os.dup2(original_stdout_fd, 1)

        # Read the captured output
        with open(stdout_path, "r") as f:
            stdout_content = f.read()

        # Clean up temp files
        os.unlink(stdout_path)

        # Verify that logs were flushed when the aggregation window was adjusted
        # We should see both batches of logs in the output
        assert re.search(
            r"\[6 similar log lines\].*first batch of logs", stdout_content
        ), stdout_content

        assert re.search(
            r"similar log lines.*second batch of logs", stdout_content
        ), stdout_content

    finally:
        # Ensure file descriptors are restored even if something goes wrong
        try:
            os.dup2(original_stdout_fd, 1)
            os.close(original_stdout_fd)
        except OSError:
            pass


class SendAlot(Actor):
    @endpoint
    async def send(self, port: Port[int]):
        for i in range(100):
            port.send(i)


@pytest.mark.parametrize("v1", [True, False])
@pytest.mark.timeout(60)
def test_port_as_argument(v1: bool) -> None:
    proc_mesh = spawn_procs_on_fake_host(v1, {"gpus": 1})
    s = proc_mesh.spawn("send_alot", SendAlot)
    send, recv = Channel[int].open()

    s.send.broadcast(send)

    for i in range(100):
        assert i == recv.recv().get()


@pytest.mark.timeout(30)
async def test_same_actor_twice() -> None:
    pm = spawn_procs_on_this_host(False, {"gpus": 1})
    await pm.spawn("dup", Counter, 0).initialized

    # The second spawn with the same name should fail with a specific error
    with pytest.raises(Exception) as exc_info:
        await pm.spawn("dup", Counter, 0).initialized

    # Assert that the error message contains the expected text about duplicate actor name
    error_msg = str(exc_info.value)
    assert (
        "gspawn failed: an actor with name 'dup' has already been spawned" in error_msg
    ), f"Expected error message about duplicate actor name, got: {error_msg}"


class LsActor(Actor):
    def __init__(self, workspace: str):
        self.workspace = workspace

    @endpoint
    async def ls(self) -> list[str]:
        return os.listdir(self.workspace)


async def test_sync_workspace() -> None:
    # create two workspaces: one for local and one for remote
    with tempfile.TemporaryDirectory() as workspace_src, tempfile.TemporaryDirectory() as workspace_dst:

        def bootstrap_WORKSPACE_DIR() -> None:
            import os

            os.environ["WORKSPACE_DIR"] = workspace_dst

        pm = this_host().spawn_procs(
            per_host={"gpus": 1}, bootstrap=bootstrap_WORKSPACE_DIR
        )

        config = defaults.config("slurm", workspace_src)
        await pm.sync_workspace(workspace=config.workspace, auto_reload=True)

        # no file in remote workspace initially
        am = pm.spawn("ls", LsActor, workspace_dst)
        for item in list(am.ls.call().get()):
            assert len(item[1]) == 0

        # write a file to local workspace
        file_path = os.path.join(workspace_src, "new_file")
        with open(file_path, "w") as f:
            f.write("hello world")
            f.flush()

        # force a sync and it should populate on the dst workspace
        await pm.sync_workspace(config.workspace, auto_reload=True)
        for item in list(am.ls.call().get()):
            assert len(item[1]) == 1
            assert item[1][0] == "new_file"
            file_path = os.path.join(workspace_dst, item[1][0])
            with open(file_path, "r") as f:
                assert f.readline() == "hello world"

    # sanity check
    assert "WORKSPACE_DIR" not in os.environ, "test leaves env var side-effects!"


class TestActorMeshStop(unittest.IsolatedAsyncioTestCase):
    async def test_actor_mesh_stop(self) -> None:
        pm = this_host().spawn_procs(per_host={"gpus": 2})
        am_1 = pm.spawn("printer", Printer)
        am_2 = pm.spawn("printer2", Printer)
        await am_1.print.call("hello 1")
        await am_1.log.call("hello 2")
        await cast(ActorMesh, am_1).stop()

        with self.assertRaisesRegex(
            RuntimeError,
            r"(?:`PythonActorMesh` has already been stopped|delivery error: broken link)",
        ):
            await am_1.print.call("hello 1")

        await am_2.print.call("hello 3")
        await am_2.log.call("hello 4")

        await pm.stop()

    async def test_proc_mesh_stop_after_actor_mesh_stop(self) -> None:
        pm = this_host().spawn_procs(per_host={"gpus": 2})
        am = pm.spawn("printer", Printer)

        await cast(ActorMesh, am).stop()
        await pm.stop()


class PortedActor(Actor):
    @endpoint(explicit_response_port=True)
    def add(self, port: "Port[int]", b: int) -> None:
        port.send(3 + b)


@pytest.mark.parametrize("v1", [True, False])
@pytest.mark.timeout(60)
def test_ported_actor(v1: bool):
    proc_mesh = spawn_procs_on_fake_host(v1, {"gpus": 1})
    a = proc_mesh.spawn("port_actor", PortedActor)
    assert 5 == a.add.call_one(2).get()


async def _recv():
    return (7, 2, 3)


async def consume():
    r = await PythonTask.from_coroutine(_recv())
    assert r == (7, 2, 3)


@pytest.mark.timeout(60)
def test_python_task_tuple() -> None:
    PythonTask.from_coroutine(consume()).block_on()


def test_select_result() -> None:
    def s(t):
        time.sleep(t)
        return t

    a = PythonTask.spawn_blocking(lambda: s(4))
    b = PythonTask.spawn_blocking(lambda: s(0))
    r = PythonTask.select_one([a.task(), b.task()]).block_on()
    assert r == (0, 1)


@pytest.mark.parametrize("v1", [True, False])
def test_mesh_len(v1: bool):
    proc_mesh = spawn_procs_on_fake_host(v1, {"gpus": 12})
    s = proc_mesh.spawn("sync_actor", SyncActor)
    assert 12 == len(s)


class UndeliverableMessageReceiver(Actor):
    def __init__(self):
        self._messages = asyncio.Queue()

    @endpoint
    async def receive_undeliverable(
        self, sender: str, dest: str, error_msg: str
    ) -> None:
        await self._messages.put((sender, dest, error_msg))

    @endpoint
    async def get_messages(self) -> Tuple[str, str, str]:
        return await self._messages.get()


class UndeliverableMessageSender(Actor):
    @endpoint
    def send_undeliverable(self) -> None:
        mailbox = context().actor_instance._mailbox
        port_id = PortId(
            actor_id=ActorId(world_name="bogus", rank=0, actor_name="bogus"),
            port=1234,
        )
        port_ref = PortRef(port_id)
        port_ref.send(
            mailbox,
            PythonMessage(PythonMessageKind.Result(None), b"123"),
        )


class UndeliverableMessageSenderWithOverride(UndeliverableMessageSender):
    def __init__(self, receiver: UndeliverableMessageReceiver):
        self._receiver = receiver

    def _handle_undeliverable_message(
        self, message: UndeliverableMessageEnvelope
    ) -> bool:
        PythonTask.spawn_blocking(
            self._receiver.receive_undeliverable.call_one(
                str(message.sender()), str(message.dest()), message.error_msg()
            ).get
        )
        return True


@pytest.mark.parametrize("v1", [True, False])
@pytest.mark.timeout(60)
async def test_undeliverable_message_with_override(v1: bool) -> None:
    pm = spawn_procs_on_this_host(v1, {"gpus": 1})
    receiver = pm.spawn("undeliverable_receiver", UndeliverableMessageReceiver)
    sender = pm.spawn(
        "undeliverable_sender", UndeliverableMessageSenderWithOverride, receiver
    )
    sender.send_undeliverable.call()
    sender, dest, error_msg = receiver.get_messages.call_one().get()
    assert "undeliverable_sender" in sender
    assert "bogus" in dest
    assert error_msg is not None
    pm.stop().get()


@pytest.mark.parametrize("v1", [True, False])
@pytest.mark.timeout(60)
async def test_undeliverable_message_without_override(v1: bool) -> None:
    pm = spawn_procs_on_this_host(v1, {"gpus": 1})
    sender = pm.spawn("undeliverable_sender", UndeliverableMessageSender)
    sender.send_undeliverable.call().get()
    # Wait a few seconds to ensure that the undeliverable message is processed
    # without crashing anything
    await asyncio.sleep(5)
    pm.stop().get()


@pytest.mark.parametrize("v1", [True, False])
def test_this_and_that(v1: bool):
    proc = get_this_proc(v1)
    counter = proc.spawn("counter", Counter, 7)
    assert 7 == counter.value.call_one().get()


class ReceptorActor(Actor):
    @endpoint
    def status(self):
        return 1


@pytest.mark.parametrize("v1", [True, False])
async def test_things_survive_losing_python_reference(v1: bool) -> None:
    """Test the slice_receptor_mesh function in LOCAL mode, verifying that setup methods are called."""

    pm = spawn_procs_on_this_host(v1, {"gpus": 1})
    receptor = pm.spawn(
        "receptor",
        ReceptorActor,
    )
    receptor = receptor.slice(gpus=0)

    await receptor.status.call()


class IsInit(Actor):
    @endpoint
    def is_cuda_initialized(self) -> bool:
        cuda = ctypes.CDLL("libcuda.so.1")
        CUresult = ctypes.c_int
        cuDeviceGetCount = cuda.cuDeviceGetCount
        cuDeviceGetCount.argtypes = [ctypes.POINTER(ctypes.c_int)]
        cuDeviceGetCount.restype = CUresult
        count = ctypes.c_int()
        result = cuDeviceGetCount(ctypes.byref(count))
        CUDA_ERROR_NOT_INITIALIZED = 3
        return result == CUDA_ERROR_NOT_INITIALIZED


@pytest.mark.oss_skip
def test_cuda_is_not_initialized_in_a_new_proc():
    try:
        ctypes.CDLL("libcuda.so.1")
    except OSError:
        pytest.skip("cannot find cuda")
    proc = this_host().spawn_procs().spawn("is_init", IsInit)
    assert not proc.is_cuda_initialized.call_one().get()


class SpawningActorFromEndpointActor(Actor):
    def __init__(self, root="None"):
        self._root = root

    @endpoint
    def return_root(self):
        return self._root

    @endpoint
    async def spawning_from_endpoint(self, name, root) -> None:
        await get_or_spawn_controller(name, SpawningActorFromEndpointActor, root=root)


@pytest.mark.timeout(60)
def test_get_or_spawn_controller_inside_actor_endpoint():
    actor_1 = get_or_spawn_controller("actor_1", SpawningActorFromEndpointActor).get()
    actor_1.spawning_from_endpoint.call_one("actor_2", root="actor_1").get()
    actor_2 = get_or_spawn_controller("actor_2", SpawningActorFromEndpointActor).get()
    # verify that actor_2 was spawned from actor_1 with the correct root
    assert actor_2.return_root.call_one().get() == "actor_1"<|MERGE_RESOLUTION|>--- conflicted
+++ resolved
@@ -47,11 +47,11 @@
     fake_in_process_host,
     HostMesh,
 )
-<<<<<<< HEAD
-from monarch._src.actor.proc_mesh import get_or_spawn_controller, ProcMesh
-=======
-from monarch._src.actor.proc_mesh import _get_bootstrap_args, ProcMesh
->>>>>>> 176cab09
+from monarch._src.actor.proc_mesh import (
+    _get_bootstrap_args,
+    get_or_spawn_controller,
+    ProcMesh,
+)
 from monarch._src.actor.v1.host_mesh import (
     _bootstrap_cmd,
     fake_in_process_host as fake_in_process_host_v1,
