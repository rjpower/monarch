--- conflicted
+++ resolved
@@ -11,315 +11,5 @@
     DeprecationWarning,
     stacklevel=2,
 )
-<<<<<<< HEAD
-=======
-from monarch._rust_bindings.monarch_hyperactor.shape import Shape, Slice
-from monarch.actor_mesh import _Actor, _ActorMeshRefImpl, Actor, ActorMeshRef
-from monarch.code_sync import RsyncMeshClient, WorkspaceLocation
-from monarch.code_sync.auto_reload import AutoReloadActor
-from monarch.common._device_utils import _local_device_count
-from monarch.common.shape import MeshTrait
-from monarch.rdma import RDMAManager
 
-if has_tensor_engine():
-    from monarch.common.device_mesh import DeviceMesh
-    from monarch.mesh_controller import spawn_tensor_engine
-else:
-    DeviceMesh = None
-    spawn_tensor_engine = None
-
-T = TypeVar("T")
-try:
-    from __manifest__ import fbmake  # noqa
-
-    IN_PAR = True
-except ImportError:
-    IN_PAR = False
-
-
-async def _allocate_nonblocking(alloc: Alloc) -> "ProcMesh":
-    return ProcMesh(await HyProcMesh.allocate_nonblocking(alloc))
-
-
-def _allocate_blocking(alloc: Alloc) -> "ProcMesh":
-    return ProcMesh(HyProcMesh.allocate_blocking(alloc))
-
-
-class ProcMesh(MeshTrait):
-    def __init__(
-        self,
-        hy_proc_mesh: HyProcMesh,
-        _mock_shape: Optional[Shape] = None,
-        _device_mesh: Optional[DeviceMesh] = None,
-    ) -> None:
-        self._proc_mesh = hy_proc_mesh
-        self._mock_shape: Optional[Shape] = _mock_shape
-        self._mailbox: Mailbox = self._proc_mesh.client
-        self._rdma_manager: Optional[RDMAManager] = None
-        self._rsync_mesh_client: Optional[RsyncMeshClient] = None
-        self._auto_reload_actor: Optional[AutoReloadActor] = None
-        self._maybe_device_mesh: Optional[DeviceMesh] = _device_mesh
-        self._stopped = False
-        if _mock_shape is None:
-            self._rdma_manager = self._spawn_blocking("rdma_manager", RDMAManager)
-
-    @property
-    def _shape(self) -> Shape:
-        return self._proc_mesh.shape if self._mock_shape is None else self._mock_shape
-
-    @property
-    def _ndslice(self) -> Slice:
-        return self._shape.ndslice
-
-    @property
-    def _labels(self) -> List[str]:
-        return self._shape.labels
-
-    def _new_with_shape(self, shape: Shape) -> "ProcMesh":
-        device_mesh = (
-            None
-            if self._device_mesh is None
-            else self._device_mesh._new_with_shape(shape)
-        )
-        return ProcMesh(self._proc_mesh, _mock_shape=shape, _device_mesh=device_mesh)
-
-    def spawn(
-        self, name: str, Class: Type[T], *args: Any, **kwargs: Any
-    ) -> Future[ActorMeshRef[T]]:
-        if self._mock_shape is not None:
-            raise NotImplementedError("NYI: spawn on slice of a proc mesh.")
-        return Future(
-            lambda: self._spawn_nonblocking(name, Class, *args, **kwargs),
-            lambda: self._spawn_blocking(name, Class, *args, **kwargs),
-        )
-
-    async def monitor(self) -> ProcMeshMonitor:
-        """
-        Get a monitor (async iterator) of the proc mesh, it is used to
-        monitor the status of the proc mesh. This function can be called at most once.
-
-        Note: This API is experimental and subject to change.
-
-        Example:
-
-        async def monitor_loop(monitor):
-            async for event in monitor:
-                await handle_exception_event(event)
-
-        # Kick off in background
-        asyncio.create_task(monitor_loop(monitor))
-        """
-        return await self._proc_mesh.monitor()
-
-    @classmethod
-    def from_alloc(self, alloc: Alloc) -> Future["ProcMesh"]:
-        return Future(
-            lambda: _allocate_nonblocking(alloc),
-            lambda: _allocate_blocking(alloc),
-        )
-
-    def _spawn_blocking(
-        self, name: str, Class: Type[T], *args: Any, **kwargs: Any
-    ) -> T:
-        if not issubclass(Class, Actor):
-            raise ValueError(
-                f"{Class} must subclass monarch.service.Actor to spawn it."
-            )
-
-        actor_mesh = self._proc_mesh.spawn_blocking(name, _Actor)
-        service = ActorMeshRef(
-            Class,
-            _ActorMeshRefImpl.from_hyperactor_mesh(self._mailbox, actor_mesh),
-            self._mailbox,
-        )
-        # useful to have this separate, because eventually we can reconstitute ActorMeshRef objects across pickling by
-        # doing `ActorMeshRef(Class, actor_handle)` but not calling _create.
-        service._create(args, kwargs)
-        return cast(T, service)
-
-    def __repr__(self) -> str:
-        return repr(self._proc_mesh)
-
-    def __str__(self) -> str:
-        return str(self._proc_mesh)
-
-    async def _spawn_nonblocking(
-        self, name: str, Class: Type[T], *args: Any, **kwargs: Any
-    ) -> T:
-        if not issubclass(Class, Actor):
-            raise ValueError(
-                f"{Class} must subclass monarch.service.Actor to spawn it."
-            )
-
-        actor_mesh = await self._proc_mesh.spawn_nonblocking(name, _Actor)
-        service = ActorMeshRef(
-            Class,
-            _ActorMeshRefImpl.from_hyperactor_mesh(self._mailbox, actor_mesh),
-            self._mailbox,
-        )
-        # useful to have this separate, because eventually we can reconstitute ActorMeshRef objects across pickling by
-        # doing `ActorMeshRef(Class, actor_handle)` but not calling _create.
-        service._create(args, kwargs)
-        return cast(T, service)
-
-    @property
-    def _device_mesh(self) -> "DeviceMesh":
-        if spawn_tensor_engine is None:
-            raise RuntimeError(
-                "DeviceMesh is not available because tensor_engine was not compiled (USE_TENSOR_ENGINE=0)"
-            )
-        if self._maybe_device_mesh is None:
-            if self._mock_shape is not None:
-                raise NotImplementedError(
-                    "NYI: activating a proc mesh must first happen on the root proc_mesh until we fix spawning on submeshes."
-                )
-            self._maybe_device_mesh = spawn_tensor_engine(self)
-        return self._maybe_device_mesh
-
-    # pyre-ignore
-    def activate(self) -> AbstractContextManager:
-        return self._device_mesh.activate()
-
-    def rank_tensor(self, dim: str | Sequence[str]) -> "torch.Tensor":
-        return self._device_mesh.rank(dim)
-
-    def rank_tensors(self) -> Dict[str, "torch.Tensor"]:
-        return self._device_mesh.ranks
-
-    async def sync_workspace(self, auto_reload: bool = False) -> None:
-        if self._rsync_mesh_client is None:
-            # TODO(agallagher): We need some way to configure and pass this
-            # in -- right now we're assuming the `gpu` dimension, which isn't
-            # correct.
-            assert set(self._proc_mesh.shape.labels).issubset({"gpus", "hosts"})
-            # The workspace shape (i.e. only perform one rsync per host).
-            workspace_shape = self.slice(gpus=slice(0, 1, 1))._mock_shape
-            assert workspace_shape is not None
-            # TODO(agallagher): We should probably hide this behind something
-            # like a `Workspace` class and support abstracting/configuring
-            # different sync methods.
-            self._rsync_mesh_client = RsyncMeshClient.spawn_blocking(
-                proc_mesh=self._proc_mesh,
-                shape=workspace_shape,
-                # TODO(agallagher): Is there a better way to infer/set the local
-                # workspace dir, rather than use PWD?
-                local_workspace=os.getcwd(),
-                remote_workspace=WorkspaceLocation.FromEnvVar("WORKSPACE_DIR"),
-            )
-            self._auto_reload_actor = self._spawn_blocking(
-                "auto_reload",
-                AutoReloadActor,
-                WorkspaceLocation.FromEnvVar("WORKSPACE_DIR"),
-            )
-        assert self._rsync_mesh_client is not None
-        await self._rsync_mesh_client.sync_workspace()
-        if auto_reload:
-            assert self._auto_reload_actor is not None
-            await self._auto_reload_actor.reload.call()
-
-    async def stop(self) -> None:
-        await self._proc_mesh.stop()
-        self._stopped = True
-
-    async def __aenter__(self) -> "ProcMesh":
-        if self._stopped:
-            raise RuntimeError("`ProcMesh` has already been stopped")
-        return self
-
-    async def __aexit__(
-        self, exc_type: object, exc_val: object, exc_tb: object
-    ) -> None:
-        # In case there are multiple nested "async with" statements, we only
-        # want it to close once.
-        if not self._stopped:
-            await self.stop()
-
-    # Finalizer to check if the proc mesh was closed properly.
-    def __del__(self) -> None:
-        if not self._stopped:
-            import warnings
-
-            warnings.warn(
-                f"unstopped ProcMesh {self!r}",
-                ResourceWarning,
-                stacklevel=2,
-                source=self,
-            )
-            # Cannot call stop here because it is async.
-
-
-async def local_proc_mesh_nonblocking(
-    *, gpus: Optional[int] = None, hosts: int = 1
-) -> ProcMesh:
-    if gpus is None:
-        gpus = _local_device_count()
-    spec = AllocSpec(AllocConstraints(), gpus=gpus, hosts=hosts)
-    allocator = monarch.LocalAllocator()
-    alloc = await allocator.allocate(spec)
-    return await ProcMesh.from_alloc(alloc)
-
-
-def local_proc_mesh_blocking(*, gpus: Optional[int] = None, hosts: int = 1) -> ProcMesh:
-    if gpus is None:
-        gpus = _local_device_count()
-    spec = AllocSpec(AllocConstraints(), gpus=gpus, hosts=hosts)
-    allocator = monarch.LocalAllocator()
-    alloc = allocator.allocate(spec).get()
-    return ProcMesh.from_alloc(alloc).get()
-
-
-def local_proc_mesh(*, gpus: Optional[int] = None, hosts: int = 1) -> Future[ProcMesh]:
-    return Future(
-        lambda: local_proc_mesh_nonblocking(gpus=gpus, hosts=hosts),
-        lambda: local_proc_mesh_blocking(gpus=gpus, hosts=hosts),
-    )
-
-
-_BOOTSTRAP_MAIN = "monarch.bootstrap_main"
-
-
-def _get_bootstrap_args() -> tuple[str, Optional[list[str]], dict[str, str]]:
-    if IN_PAR:
-        cmd = sys.argv[0]
-        args = None
-        env = {
-            "PAR_MAIN_OVERRIDE": _BOOTSTRAP_MAIN,
-        }
-    else:
-        cmd = sys.executable
-        args = ["-m", _BOOTSTRAP_MAIN]
-        env = {}
-
-    return cmd, args, env
-
-
-async def proc_mesh_nonblocking(
-    *, gpus: Optional[int] = None, hosts: int = 1, env: Optional[dict[str, str]] = None
-) -> ProcMesh:
-    if gpus is None:
-        gpus = _local_device_count()
-    spec = AllocSpec(AllocConstraints(), gpus=gpus, hosts=hosts)
-    env = env or {}
-    cmd, args, base_env = _get_bootstrap_args()
-    env.update(base_env)
-    allocator = monarch.ProcessAllocator(cmd, args, env)
-    alloc = await allocator.allocate(spec)
-    return await ProcMesh.from_alloc(alloc)
-
-
-def proc_mesh_blocking(
-    *, gpus: Optional[int] = None, hosts: int = 1, env: Optional[dict[str, str]] = None
-) -> ProcMesh:
-    if gpus is None:
-        gpus = _local_device_count()
-    spec = AllocSpec(AllocConstraints(), gpus=gpus, hosts=hosts)
-    env = env or {}
-    cmd, args, base_env = _get_bootstrap_args()
-    env.update(base_env)
-    allocator = monarch.ProcessAllocator(cmd, args, env)
-    alloc = allocator.allocate(spec).get()
-    return ProcMesh.from_alloc(alloc).get()
-
->>>>>>> a007830e
-
-from monarch.actor._proc_mesh import *  # noqa+from monarch._src.actor.proc_mesh import *  # noqa