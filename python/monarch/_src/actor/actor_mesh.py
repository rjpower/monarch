# Copyright (c) Meta Platforms, Inc. and affiliates.
# All rights reserved.
#
# This source code is licensed under the BSD-style license found in the
# LICENSE file in the root directory of this source tree.

# pyre-unsafe

import collections
import contextvars
import functools
import inspect
import itertools
import logging
import random
import traceback

from dataclasses import dataclass
from traceback import extract_tb, StackSummary
from typing import (
    Any,
    AsyncGenerator,
    Awaitable,
    Callable,
    cast,
    Concatenate,
    Dict,
    Generic,
    Iterable,
    Iterator,
    List,
    Literal,
    NamedTuple,
    Optional,
    overload,
    ParamSpec,
<<<<<<< HEAD
=======
    Protocol,
    Sequence,
>>>>>>> b43dc315
    Tuple,
    Type,
    TYPE_CHECKING,
    TypeVar,
)

from monarch._rust_bindings.monarch_hyperactor.actor import (
    MethodSpecifier,
    PanicFlag,
    PythonMessage,
    PythonMessageKind,
)
from monarch._rust_bindings.monarch_hyperactor.actor_mesh import PythonActorMesh
from monarch._rust_bindings.monarch_hyperactor.mailbox import (
    Mailbox,
    OncePortReceiver,
    OncePortRef,
    PortReceiver as HyPortReceiver,
    PortRef,
)

if TYPE_CHECKING:
    from monarch._rust_bindings.monarch_hyperactor.actor import PortProtocol
    from monarch._rust_bindings.monarch_hyperactor.mailbox import PortReceiverBase

from monarch._rust_bindings.monarch_hyperactor.proc import ActorId
from monarch._rust_bindings.monarch_hyperactor.shape import Point as HyPoint, Shape
from monarch._rust_bindings.monarch_hyperactor.supervision import SupervisionError
from monarch._rust_bindings.monarch_hyperactor.telemetry import enter_span, exit_span
from monarch._src.actor.allocator import LocalAllocator, ProcessAllocator
from monarch._src.actor.endpoint import (
    Endpoint,
    EndpointProperty,
    Extent,
    NotAnEndpoint,
    Propagator,
    Selection,
)
from monarch._src.actor.future import Future
from monarch._src.actor.pdb_wrapper import PdbWrapper

from monarch._src.actor.pickle import flatten, unflatten

from monarch._src.actor.shape import MeshTrait, NDSlice
from monarch._src.actor.sync_state import fake_sync_state

from monarch._src.actor.tensor_engine_shim import actor_rref, actor_send

if TYPE_CHECKING:
    from monarch._src.actor.proc_mesh import ProcMesh

logger: logging.Logger = logging.getLogger(__name__)

Allocator = ProcessAllocator | LocalAllocator

try:
    from __manifest__ import fbmake  # noqa

    IN_PAR = bool(fbmake.get("par_style"))
except ImportError:
    IN_PAR = False

T1 = TypeVar("T1")
T2 = TypeVar("T2")


class Point(HyPoint, collections.abc.Mapping):
    pass


@dataclass
class MonarchContext:
    mailbox: Mailbox
    proc_id: str
    point: Point

    @staticmethod
    def get() -> "MonarchContext":
        return _context.get()


_context: contextvars.ContextVar[MonarchContext] = contextvars.ContextVar(
    "monarch.actor_mesh._context"
)


@dataclass
class DebugContext:
    pdb_wrapper: Optional[PdbWrapper] = None

    @staticmethod
    def get() -> "DebugContext":
        return _debug_context.get()

    @staticmethod
    def set(debug_context: "DebugContext") -> None:
        _debug_context.set(debug_context)


_debug_context: contextvars.ContextVar[DebugContext] = contextvars.ContextVar(
    "monarch.actor_mesh._debug_context"
)

T = TypeVar("T")
P = ParamSpec("P")
R = TypeVar("R")
A = TypeVar("A")

# keep this load balancing deterministic, but
# equally distributed.
_load_balancing_seed = random.Random(4)


# standin class for whatever is the serializable python object we use
# to name an actor mesh. Hacked up today because ActorMesh
# isn't plumbed to non-clients
class _ActorMeshRefImpl:
    def __init__(
        self,
        mailbox: Mailbox,
        hy_actor_mesh: Optional[PythonActorMesh],
        proc_mesh: "Optional[ProcMesh]",
        shape: Shape,
        actor_ids: List[ActorId],
    ) -> None:
        self._mailbox = mailbox
        self._actor_mesh = hy_actor_mesh
        # actor meshes do not have a way to look this up at the moment,
        # so we fake it here
        self._proc_mesh = proc_mesh
        self._shape = shape
        self._please_replace_me_actor_ids = actor_ids

    @staticmethod
    def from_hyperactor_mesh(
        mailbox: Mailbox, hy_actor_mesh: PythonActorMesh, proc_mesh: "ProcMesh"
    ) -> "_ActorMeshRefImpl":
        shape: Shape = hy_actor_mesh.shape
        return _ActorMeshRefImpl(
            mailbox,
            hy_actor_mesh,
            proc_mesh,
            hy_actor_mesh.shape,
            [cast(ActorId, hy_actor_mesh.get(i)) for i in range(len(shape))],
        )

    @staticmethod
    def from_actor_id(mailbox: Mailbox, actor_id: ActorId) -> "_ActorMeshRefImpl":
        return _ActorMeshRefImpl(mailbox, None, None, singleton_shape, [actor_id])

    @staticmethod
    def from_actor_ref_with_shape(
        ref: "_ActorMeshRefImpl", shape: Shape
    ) -> "_ActorMeshRefImpl":
        return _ActorMeshRefImpl(
            ref._mailbox, None, None, shape, ref._please_replace_me_actor_ids
        )

    def __getstate__(
        self,
    ) -> Tuple[Shape, List[ActorId], Mailbox]:
        return self._shape, self._please_replace_me_actor_ids, self._mailbox

    def __setstate__(
        self,
        state: Tuple[Shape, List[ActorId], Mailbox],
    ) -> None:
        self._actor_mesh = None
        self._shape, self._please_replace_me_actor_ids, self._mailbox = state

    def _check_state(self) -> None:
        # This is temporary until we have real cast integration here. We need to actively check
        # supervision error here is because all communication is done through direct mailbox sending
        # and not through comm actor casting.
        # TODO: remove this when casting integration is done.
        if self._actor_mesh is not None:
            if self._actor_mesh.stopped:
                raise SupervisionError(
                    "actor mesh is not in a healthy state: `ActorMesh` has been stopped"
                )

            event = self._actor_mesh.get_supervision_event()
            if event is not None:
                raise SupervisionError(f"actor mesh is not in a healthy state: {event}")

    def send(self, rank: int, message: PythonMessage) -> None:
        self._check_state()
        actor = self._please_replace_me_actor_ids[rank]
        self._mailbox.post(actor, message)

    def cast(
        self,
        message: PythonMessage,
        selection: Selection,
    ) -> None:
        self._check_state()

        # TODO: use the actual actor mesh when available. We cannot currently use it
        # directly because we risk bifurcating the message delivery paths from the same
        # client, since slicing the mesh will produce a reference, which calls actors
        # directly. The reason these paths are bifurcated is that actor meshes will
        # use multicasting, while direct actor comms do not. Separately we need to decide
        # whether actor meshes are ordered with actor references.
        #
        # The fix is to provide a first-class reference into Python, and always call "cast"
        # on it, including for load balanced requests.
        if selection == "choose":
            idx = _load_balancing_seed.randrange(len(self._shape))
            actor_rank = self._shape.ndslice[idx]
            self._mailbox.post(self._please_replace_me_actor_ids[actor_rank], message)
        elif selection == "all":
            # replace me with actual remote actor mesh
            call_shape = Shape(
                self._shape.labels, NDSlice.new_row_major(self._shape.ndslice.sizes)
            )
            for i, rank in enumerate(self._shape.ranks()):
                self._mailbox.post_cast(
                    self._please_replace_me_actor_ids[rank],
                    i,
                    call_shape,
                    message,
                )
        elif isinstance(selection, int):
            try:
                self._mailbox.post(
                    self._please_replace_me_actor_ids[selection], message
                )
            except IndexError:
                raise IndexError(
                    f"Tried to send to an out-of-range rank {selection}: "
                    f"mesh has {len(self._please_replace_me_actor_ids)} elements."
                )
        else:
            raise ValueError(f"invalid selection: {selection}")

    def __len__(self) -> int:
        return len(self._shape)

    @property
    def _name_pid(self):
        actor_id0 = self._please_replace_me_actor_ids[0]
        return actor_id0.actor_name, actor_id0.pid

    async def stop(self):
        await self._actor_mesh.stop()


class ActorEndpoint(Endpoint[P, R]):
    def __init__(
        self,
        actor_mesh_ref: _ActorMeshRefImpl,
        name: MethodSpecifier,
        impl: Callable[Concatenate[Any, P], Awaitable[R]],
        mailbox: Mailbox,
        propagator: Propagator,
        explicit_response_port: bool,
    ) -> None:
        super().__init__(propagator)
        self._actor_mesh = actor_mesh_ref
        self._name = name
        self._signature: inspect.Signature = inspect.signature(impl)
        self._mailbox = mailbox
        self._explicit_response_port = explicit_response_port

    def _supervise(self, r: HyPortReceiver | OncePortReceiver) -> Any:
        mesh = self._actor_mesh._actor_mesh
        return r if mesh is None else mesh.supervise(r)

    def _call_name(self) -> Any:
        return self._name

    def _check_arguments(self, args, kwargs):
        if self._explicit_response_port:
            self._signature.bind(None, None, *args, **kwargs)
        else:
            self._signature.bind(None, *args, **kwargs)

    def _send(
        self,
        args: Tuple[Any, ...],
        kwargs: Dict[str, Any],
        port: "Optional[Port]" = None,
        selection: Selection = "all",
    ) -> Extent:
        """
        Fire-and-forget broadcast invocation of the endpoint across all actors in the mesh.

        This sends the message to all actors but does not wait for any result.
        """
        self._check_arguments(args, kwargs)
        objects, bytes = flatten((args, kwargs), _is_ref_or_mailbox)
        if all(not hasattr(obj, "__monarch_ref__") for obj in objects):
            message = PythonMessage(
                PythonMessageKind.CallMethod(
                    self._name, None if port is None else port._port_ref
                ),
                bytes,
            )
            self._actor_mesh.cast(message, selection)
        else:
            actor_send(self, bytes, objects, port, selection)
        shape = self._actor_mesh._shape
        return Extent(shape.labels, shape.ndslice.sizes)

    def _port(self, once: bool = False) -> "PortTuple[R]":
        p, r = PortTuple.create(self._mailbox, once)
        if TYPE_CHECKING:
            assert isinstance(
                r._receiver, (HyPortReceiver | OncePortReceiver)
            ), "unexpected receiver type"
        return PortTuple(p, PortReceiver(self._mailbox, self._supervise(r._receiver)))

    def _rref(self, args, kwargs):
        self._check_arguments(args, kwargs)
        refs, bytes = flatten((args, kwargs), _is_ref_or_mailbox)

        return actor_rref(self, bytes, refs)


@overload
def as_endpoint(
    not_an_endpoint: Callable[P, R],
    *,
    propagate: Propagator = None,
    explicit_response_port: Literal[False] = False,
) -> Endpoint[P, R]: ...


@overload
def as_endpoint(
    not_an_endpoint: Callable[Concatenate["PortProtocol[R]", P], None],
    *,
    propagate: Propagator = None,
    explicit_response_port: Literal[True],
) -> Endpoint[P, R]: ...


def as_endpoint(
    not_an_endpoint: Any,
    *,
    propagate: Propagator = None,
    explicit_response_port: bool = False,
):
    if not isinstance(not_an_endpoint, NotAnEndpoint):
        raise ValueError("expected an method of a spawned actor")
    kind = (
        MethodSpecifier.ExplicitPort
        if explicit_response_port
        else MethodSpecifier.ReturnsResponse
    )
    return ActorEndpoint(
        not_an_endpoint._ref._actor_mesh_ref,
        kind(not_an_endpoint._name),
        getattr(not_an_endpoint._ref, not_an_endpoint._name),
        not_an_endpoint._ref._mailbox,
        propagate,
        explicit_response_port,
    )


class Accumulator(Generic[P, R, A]):
    def __init__(
        self, endpoint: Endpoint[P, R], identity: A, combine: Callable[[A, R], A]
    ) -> None:
        self._endpoint: Endpoint[P, R] = endpoint
        self._identity: A = identity
        self._combine: Callable[[A, R], A] = combine

    def accumulate(self, *args: P.args, **kwargs: P.kwargs) -> "Future[A]":
        gen: AsyncGenerator[R, R] = self._endpoint.stream(*args, **kwargs)

        async def impl() -> A:
            value = self._identity
            async for x in gen:
                value = self._combine(value, x)
            return value

        return Future(impl=impl)


class ValueMesh(MeshTrait, Generic[R]):
    """
    Container of return values, indexed by rank.
    """

    def __init__(self, shape: Shape, values: List[R]) -> None:
        self._shape = shape
        self._values = values

    def _new_with_shape(self, shape: Shape) -> "ValueMesh[R]":
        return ValueMesh(shape, self._values)

    def item(self, **kwargs) -> R:
        coordinates = [kwargs.pop(label) for label in self._labels]
        if kwargs:
            raise KeyError(f"item has extra dimensions: {list(kwargs.keys())}")

        return self._values[self._ndslice.nditem(coordinates)]

    def items(self) -> Iterable[Tuple[Point, R]]:
        for rank in self._shape.ranks():
            yield Point(rank, self._shape), self._values[rank]

    def __iter__(self) -> Iterator[Tuple[Point, R]]:
        return iter(self.items())

    def __len__(self) -> int:
        return len(self._shape)

    def __repr__(self) -> str:
        return f"ValueMesh({self._shape})"

    @property
    def _ndslice(self) -> NDSlice:
        return self._shape.ndslice

    @property
    def _labels(self) -> Iterable[str]:
        return self._shape.labels


def send(
    endpoint: Endpoint[P, R],
    args: Tuple[Any, ...],
    kwargs: Dict[str, Any],
    port: "Optional[Port]" = None,
    selection: Selection = "all",
) -> None:
    """
    Fire-and-forget broadcast invocation of the endpoint across all actors in the mesh.

    This sends the message to all actors but does not wait for any result.
    """
    endpoint._send(args, kwargs, port, selection)


class Port(Generic[R]):
    def __init__(
        self,
        port_ref: PortRef | OncePortRef,
        mailbox: Mailbox,
        rank: Optional[int],
    ) -> None:
        self._port_ref = port_ref
        self._mailbox = mailbox
        self._rank = rank

    def send(self, obj: R) -> None:
        self._port_ref.send(
            self._mailbox,
            PythonMessage(PythonMessageKind.Result(self._rank), _pickle(obj)),
        )

    def exception(self, obj: Exception) -> None:
        # we deliver each error exactly once, so if there is no port to respond to,
        # the error is sent to the current actor as an exception.
        self._port_ref.send(
            self._mailbox,
            PythonMessage(PythonMessageKind.Exception(self._rank), _pickle(obj)),
        )


class DroppingPort:
    """
    Used in place of a real port when the message has no response port.
    Makes sure any exception sent to it causes the actor to report an exception.
    """

    def __init__(self):
        pass

    def send(self, obj: Any) -> None:
        pass

    def exception(self, obj: Exception) -> None:
        # we deliver each error exactly once, so if there is no port to respond to,
        # the error is sent to the current actor as an exception.
        raise obj from None


R = TypeVar("R")

T = TypeVar("T")

if TYPE_CHECKING:
    # Python <= 3.10 cannot inherit from Generic[R] and NamedTuple at the same time.
    # we only need it for type checking though, so copypasta it until 3.11.
    class PortTuple(NamedTuple, Generic[R]):
        sender: "Port[R]"
        receiver: "PortReceiver[R]"

        @staticmethod
        def create(mailbox: Mailbox, once: bool = False) -> "PortTuple[Any]":
            handle, receiver = mailbox.open_once_port() if once else mailbox.open_port()
            port_ref = handle.bind()
            return PortTuple(
                Port(port_ref, mailbox, rank=None),
                PortReceiver(mailbox, receiver),
            )
else:

    class PortTuple(NamedTuple):
        sender: "Port[Any]"
        receiver: "PortReceiver[Any]"

        @staticmethod
        def create(mailbox: Mailbox, once: bool = False) -> "PortTuple[Any]":
            handle, receiver = mailbox.open_once_port() if once else mailbox.open_port()
            port_ref = handle.bind()
            return PortTuple(
                Port(port_ref, mailbox, rank=None),
                PortReceiver(mailbox, receiver),
            )


# advance lower-level API for sending messages. This is intentially
# not part of the Endpoint API because they way it accepts arguments
# and handles concerns is different.
def port(endpoint: Endpoint[P, R], once: bool = False) -> "PortTuple[R]":
    return endpoint._port(once)


def ranked_port(
    endpoint: Endpoint[P, R], once: bool = False
) -> Tuple["Port[R]", "RankedPortReceiver[R]"]:
    p, receiver = port(endpoint, once)
    return p, RankedPortReceiver[R](receiver._mailbox, receiver._receiver)


class PortReceiver(Generic[R]):
    def __init__(
        self,
        mailbox: Mailbox,
        receiver: "PortReceiverBase",
    ) -> None:
        self._mailbox: Mailbox = mailbox
        self._receiver = receiver

    async def _recv(self) -> R:
        return self._process(await self._receiver.recv_task())

    def _process(self, msg: PythonMessage) -> R:
        # TODO: Try to do something more structured than a cast here
        payload = cast(R, unflatten(msg.message, itertools.repeat(self._mailbox)))
        match msg.kind:
            case PythonMessageKind.Result():
                return payload
            case PythonMessageKind.Exception():
                raise cast(Exception, payload)
            case _:
                raise ValueError(f"Unexpected message kind: {msg.kind}")

    def recv(self) -> "Future[R]":
        return Future(impl=lambda: self._recv(), requires_loop=False)


class RankedPortReceiver(PortReceiver[Tuple[int, R]]):
    def _process(self, msg: PythonMessage) -> Tuple[int, R]:
        rank = getattr(msg.kind, "rank", None)
        if rank is None:
            raise ValueError(
                f"RankedPort receiver got a message without a rank {msg}",
            )
        return rank, super()._process(msg)


singleton_shape = Shape([], NDSlice(offset=0, sizes=[], strides=[]))


# Currently the synchronous function of actors are run on a python thread that has an active event loop.
# Technically it is unsafe for them to block at all because they will block the loop of other
# calls, so all calls to .get() should be failing.
# But in the meantime, to implement get() by reusing async functions,
#  we need to signal to the consumer of the PythonTask object that the thread really isn't in an async context.
# We do this by blanking out the running event loop during the call to the synchronous actor function.


class _Actor:
    """
    This is the message handling implementation of a Python actor.

    The layering goes:
        Rust `PythonActor` -> `_Actor` -> user-provided `Actor` instance

    Messages are received from the Rust backend, and forwarded to the `handle`
    methods on this class.

    This class wraps the actual `Actor` instance provided by the user, and
    routes messages to it, managing argument serialization/deserialization and
    error handling.
    """

    def __init__(self) -> None:
        self.instance: object | None = None
        # TODO: (@pzhang) remove this with T229200522
        self._saved_error: ActorError | None = None

    async def handle(
        self,
        mailbox: Mailbox,
        rank: int,
        shape: Shape,
<<<<<<< HEAD
        method_spec: MethodSpecifier,
=======
        method: str,
>>>>>>> b43dc315
        message: bytes,
        panic_flag: PanicFlag,
        local_state: Iterable[Any],
        port: "PortProtocol",
    ) -> None:
        # response_port can be None. If so, then sending to port will drop the response,
        # and raise any exceptions to the caller.
        try:
            ctx: MonarchContext = MonarchContext(
                mailbox, mailbox.actor_id.proc_id, Point(rank, shape)
            )
            _context.set(ctx)

            DebugContext.set(DebugContext())

            args, kwargs = unflatten(message, local_state)

<<<<<<< HEAD
            match method_spec:
                case MethodSpecifier.Init():
                    Class, *args = args
                    try:
                        self.instance = Class(*args, **kwargs)
                    except Exception as e:
                        self._saved_error = ActorError(
                            e, f"Remote actor {Class}.__init__ call failed."
                        )
                        raise e
                    port.send(None)
                    return None
                case MethodSpecifier.ReturnsResponse(name=method):
                    pass
                case MethodSpecifier.ExplicitPort(name=method):
                    args = (port, *args)
                    port = DroppingPort()
=======
            if method == "__init__":
                Class, *args = args
                try:
                    self.instance = Class(*args, **kwargs)
                except Exception as e:
                    self._saved_error = ActorError(
                        e, f"Remote actor {Class}.__init__ call failed."
                    )
                    raise e
                port.send(None)
                return None
>>>>>>> b43dc315

            if self.instance is None:
                # This could happen because of the following reasons. Both
                # indicates a possible bug in the framework:
                # 1. the execution of the previous message for "__init__" failed,
                #    but that error is not surfaced to the caller.
                #      - TODO(T229200522): there is a known bug. fix it.
                # 2. this message is delivered to this actor before the previous
                #    message of "__init__" is delivered. Out-of-order delivery
                #    should never happen. It indicates either a bug in the
                #    message delivery mechanism, or the framework accidentally
                #    mixed the usage of cast and direct send.
                error_message = f"Actor object is missing when executing method {method} on actor {mailbox.actor_id}."
                if self._saved_error is not None:
                    error_message += (
                        f" This is likely due to an earlier error: {self._saved_error}"
                    )
                raise AssertionError(error_message)
            the_method = getattr(self.instance, method)
            if isinstance(the_method, EndpointProperty):
                module = the_method._method.__module__
                the_method = functools.partial(the_method._method, self.instance)
            else:
                module = the_method.__module__

            if inspect.iscoroutinefunction(the_method):

                async def instrumented():
                    enter_span(
                        module,
                        method,
                        str(ctx.mailbox.actor_id),
                    )
                    try:
                        result = await the_method(*args, **kwargs)
                        self._maybe_exit_debugger()
                    except Exception as e:
                        logging.critical(
                            "Unhandled exception in actor endpoint",
                            exc_info=e,
                        )
                        raise e
                    exit_span()
                    return result

                result = await instrumented()
            else:
                enter_span(module, method, str(ctx.mailbox.actor_id))
                with fake_sync_state():
                    result = the_method(*args, **kwargs)
                self._maybe_exit_debugger()
                exit_span()

            port.send(result)
        except Exception as e:
            self._post_mortem_debug(e.__traceback__)
            traceback.print_exc()
            port.exception(ActorError(e))
        except BaseException as e:
            self._post_mortem_debug(e.__traceback__)
            # A BaseException can be thrown in the case of a Rust panic.
            # In this case, we need a way to signal the panic to the Rust side.
            # See [Panics in async endpoints]
            try:
                panic_flag.signal_panic(e)
            except Exception:
                # The channel might be closed if the Rust side has already detected the error
                pass
            raise

    def _maybe_exit_debugger(self, do_continue=True) -> None:
        if (pdb_wrapper := DebugContext.get().pdb_wrapper) is not None:
            if do_continue:
                pdb_wrapper.clear_all_breaks()
                pdb_wrapper.do_continue("")
            pdb_wrapper.end_debug_session()
        DebugContext.set(DebugContext())

    def _post_mortem_debug(self, exc_tb) -> None:
        from monarch._src.actor.debugger import DebugManager

        if (pdb_wrapper := DebugContext.get().pdb_wrapper) is not None:
            with fake_sync_state():
                ctx = MonarchContext.get()
                pdb_wrapper = PdbWrapper(
                    ctx.point.rank,
                    ctx.point.shape.coordinates(ctx.point.rank),
                    ctx.mailbox.actor_id,
                    DebugManager.ref().get_debug_client.call_one().get(),
                )
                DebugContext.set(DebugContext(pdb_wrapper))
                pdb_wrapper.post_mortem(exc_tb)
                self._maybe_exit_debugger(do_continue=False)


def _is_mailbox(x: object) -> bool:
    if hasattr(x, "__monarch_ref__"):
        raise NotImplementedError(
            "Sending monarch tensor references directly to a port."
        )
    return isinstance(x, Mailbox)


def _is_ref_or_mailbox(x: object) -> bool:
    return hasattr(x, "__monarch_ref__") or isinstance(x, Mailbox)


def _pickle(obj: object) -> bytes:
    _, msg = flatten(obj, _is_mailbox)
    return msg


class Actor(MeshTrait):
    @functools.cached_property
    def logger(cls) -> logging.Logger:
        lgr = logging.getLogger(cls.__class__.__name__)
        lgr.setLevel(logging.DEBUG)
        return lgr

    @property
    def _ndslice(self) -> NDSlice:
        raise NotImplementedError(
            "actor implementations are not meshes, but we can't convince the typechecker of it..."
        )

    @property
    def _labels(self) -> Tuple[str, ...]:
        raise NotImplementedError(
            "actor implementations are not meshes, but we can't convince the typechecker of it..."
        )

    def _new_with_shape(self, shape: Shape) -> "ActorMeshRef":
        raise NotImplementedError(
            "actor implementations are not meshes, but we can't convince the typechecker of it..."
        )


class ActorMeshRef(MeshTrait):
    def __init__(
        self, Class: Type[T], actor_mesh_ref: _ActorMeshRefImpl, mailbox: Mailbox
    ) -> None:
        self.__name__: str = Class.__name__
        self._class: Type[T] = Class
        self._actor_mesh_ref: _ActorMeshRefImpl = actor_mesh_ref
        self._mailbox: Mailbox = mailbox
        for attr_name in dir(self._class):
            attr_value = getattr(self._class, attr_name, None)
            if isinstance(attr_value, EndpointProperty):
                # Convert string method name to appropriate MethodSpecifier
                kind = (
                    MethodSpecifier.ExplicitPort
                    if attr_value._explicit_response_port
                    else MethodSpecifier.ReturnsResponse
                )
                setattr(
                    self,
                    attr_name,
                    ActorEndpoint(
                        self._actor_mesh_ref,
                        kind(attr_name),
                        attr_value._method,
                        self._mailbox,
                        attr_value._propagator,
                        attr_value._explicit_response_port,
                    ),
                )

    def __getattr__(self, attr: str) -> NotAnEndpoint:
        if attr in dir(self._class):
            return NotAnEndpoint(self, attr)
        raise AttributeError(attr)

    def _create(
        self,
        args: Iterable[Any],
        kwargs: Dict[str, Any],
    ) -> None:
        async def null_func(*_args: Iterable[Any], **_kwargs: Dict[str, Any]) -> None:
            return None

        ep = ActorEndpoint(
            self._actor_mesh_ref,
            MethodSpecifier.Init(),
            null_func,
            self._mailbox,
            None,
            False,
        )
        send(ep, (self._class, *args), kwargs)

    def __reduce_ex__(
        self, protocol: ...
    ) -> "Tuple[Type[ActorMeshRef], Tuple[Any, ...]]":
        return ActorMeshRef, (
            self._class,
            self._actor_mesh_ref,
            self._mailbox,
        )

    @property
    def _ndslice(self) -> NDSlice:
        return self._actor_mesh_ref._shape.ndslice

    @property
    def _labels(self) -> Iterable[str]:
        return self._actor_mesh_ref._shape.labels

    def _new_with_shape(self, shape: Shape) -> "ActorMeshRef":
        return ActorMeshRef(
            self._class,
            _ActorMeshRefImpl.from_actor_ref_with_shape(self._actor_mesh_ref, shape),
            self._mailbox,
        )

    def __repr__(self) -> str:
        return f"ActorMeshRef(class={self._class}, shape={self._actor_mesh_ref._shape})"

    async def stop(self):
        await self._actor_mesh_ref.stop()


class ActorError(Exception):
    """
    Deterministic problem with the user's code.
    For example, an OOM resulting in trying to allocate too much GPU memory, or violating
    some invariant enforced by the various APIs.
    """

    def __init__(
        self,
        exception: Exception,
        message: str = "A remote actor call has failed.",
    ) -> None:
        self.exception = exception
        self.actor_mesh_ref_frames: StackSummary = extract_tb(exception.__traceback__)
        self.message = message

    def __str__(self) -> str:
        exe = str(self.exception)
        actor_mesh_ref_tb = "".join(traceback.format_list(self.actor_mesh_ref_frames))
        return (
            f"{self.message}\n"
            f"Traceback of where the remote call failed (most recent call last):\n{actor_mesh_ref_tb}{type(self.exception).__name__}: {exe}"
        )


def current_actor_name() -> str:
    return str(MonarchContext.get().mailbox.actor_id)


def current_rank() -> Point:
    ctx = MonarchContext.get()
    return ctx.point


def current_size() -> Dict[str, int]:
    ctx = MonarchContext.get()
    return dict(zip(ctx.point.shape.labels, ctx.point.shape.ndslice.sizes))<|MERGE_RESOLUTION|>--- conflicted
+++ resolved
@@ -6,16 +6,21 @@
 
 # pyre-unsafe
 
+import asyncio
 import collections
 import contextvars
 import functools
+import importlib
 import inspect
 import itertools
 import logging
 import random
 import traceback
 
+from abc import ABC, abstractmethod
+
 from dataclasses import dataclass
+from operator import mul
 from traceback import extract_tb, StackSummary
 from typing import (
     Any,
@@ -34,11 +39,8 @@
     Optional,
     overload,
     ParamSpec,
-<<<<<<< HEAD
-=======
     Protocol,
     Sequence,
->>>>>>> b43dc315
     Tuple,
     Type,
     TYPE_CHECKING,
@@ -46,7 +48,6 @@
 )
 
 from monarch._rust_bindings.monarch_hyperactor.actor import (
-    MethodSpecifier,
     PanicFlag,
     PythonMessage,
     PythonMessageKind,
@@ -67,16 +68,9 @@
 from monarch._rust_bindings.monarch_hyperactor.proc import ActorId
 from monarch._rust_bindings.monarch_hyperactor.shape import Point as HyPoint, Shape
 from monarch._rust_bindings.monarch_hyperactor.supervision import SupervisionError
+
 from monarch._rust_bindings.monarch_hyperactor.telemetry import enter_span, exit_span
 from monarch._src.actor.allocator import LocalAllocator, ProcessAllocator
-from monarch._src.actor.endpoint import (
-    Endpoint,
-    EndpointProperty,
-    Extent,
-    NotAnEndpoint,
-    Propagator,
-    Selection,
-)
 from monarch._src.actor.future import Future
 from monarch._src.actor.pdb_wrapper import PdbWrapper
 
@@ -84,8 +78,6 @@
 
 from monarch._src.actor.shape import MeshTrait, NDSlice
 from monarch._src.actor.sync_state import fake_sync_state
-
-from monarch._src.actor.tensor_engine_shim import actor_rref, actor_send
 
 if TYPE_CHECKING:
     from monarch._src.actor.proc_mesh import ProcMesh
@@ -150,6 +142,9 @@
 # keep this load balancing deterministic, but
 # equally distributed.
 _load_balancing_seed = random.Random(4)
+
+
+Selection = Literal["all", "choose"] | int  # TODO: replace with real selection objects
 
 
 # standin class for whatever is the serializable python object we use
@@ -286,35 +281,130 @@
         await self._actor_mesh.stop()
 
 
+class Extent(NamedTuple):
+    labels: Sequence[str]
+    sizes: Sequence[int]
+
+    @property
+    def nelements(self) -> int:
+        return functools.reduce(mul, self.sizes, 1)
+
+    def __str__(self) -> str:
+        return str(dict(zip(self.labels, self.sizes)))
+
+
+class Endpoint(ABC, Generic[P, R]):
+    @abstractmethod
+    def _send(
+        self,
+        args: Tuple[Any, ...],
+        kwargs: Dict[str, Any],
+        port: "Optional[Port]" = None,
+        selection: Selection = "all",
+    ) -> Extent:
+        """
+        Implements sending a message to the endpoint. The return value of the endpoint will
+        be sent to port if provided. If port is not provided, the return will be dropped,
+        and any exception will cause the actor to fail.
+
+        The return value is the (multi-dimension) size of the actors that were sent a message.
+        For ActorEndpoints this will be the actor_meshes size. For free-function endpoints,
+        this will be the size of the currently active proc_mesh.
+        """
+        pass
+
+    @abstractmethod
+    def _port(self, once: bool = False) -> "PortTuple[R]":
+        pass
+
+    def _supervise(self, r: HyPortReceiver | OncePortReceiver) -> Any:
+        return r
+
+    # the following are all 'adverbs' or different ways to handle the
+    # return values of this endpoint. Adverbs should only ever take *args, **kwargs
+    # of the original call. If we want to add syntax sugar for something that needs additional
+    # arguments, it should be implemented as function indepdendent of endpoint like `send`
+    # and `Accumulator`
+    def choose(self, *args: P.args, **kwargs: P.kwargs) -> Future[R]:
+        """
+        Load balanced sends a message to one chosen actor and awaits a result.
+
+        Load balanced RPC-style entrypoint for request/response messaging.
+        """
+        p, r = port(self, once=True)
+        # pyre-ignore
+        self._send(args, kwargs, port=p, selection="choose")
+        return r.recv()
+
+    def call_one(self, *args: P.args, **kwargs: P.kwargs) -> Future[R]:
+        p, r = port(self, once=True)
+        # pyre-ignore
+        extent = self._send(args, kwargs, port=p, selection="choose")
+        if extent.nelements != 1:
+            raise ValueError(
+                f"Can only use 'call_one' on a single Actor but this actor has shape {extent}"
+            )
+        return r.recv()
+
+    def call(self, *args: P.args, **kwargs: P.kwargs) -> "Future[ValueMesh[R]]":
+        p, r = ranked_port(self)
+        # pyre-ignore
+        extent = self._send(args, kwargs, port=p)
+
+        async def process() -> ValueMesh[R]:
+            results: List[R] = [None] * extent.nelements  # pyre-fixme[9]
+            for _ in range(extent.nelements):
+                rank, value = await r.recv()
+                results[rank] = value
+            call_shape = Shape(
+                extent.labels,
+                NDSlice.new_row_major(extent.sizes),
+            )
+            return ValueMesh(call_shape, results)
+
+        return Future(impl=process, requires_loop=False)
+
+    async def stream(self, *args: P.args, **kwargs: P.kwargs) -> AsyncGenerator[R, R]:
+        """
+        Broadcasts to all actors and yields their responses as a stream / generator.
+
+        This enables processing results from multiple actors incrementally as
+        they become available. Returns an async generator of response values.
+        """
+        p, r = port(self)
+        # pyre-ignore
+        extent = self._send(args, kwargs, port=p)
+        for _ in range(extent.nelements):
+            yield await r.recv()
+
+    def broadcast(self, *args: P.args, **kwargs: P.kwargs) -> None:
+        """
+        Fire-and-forget broadcast to all actors without waiting for actors to
+        acknowledge receipt.
+
+        In other words, the return of this method does not guarrantee the
+        delivery of the message.
+        """
+        # pyre-ignore
+        send(self, args, kwargs)
+
+
 class ActorEndpoint(Endpoint[P, R]):
     def __init__(
         self,
         actor_mesh_ref: _ActorMeshRefImpl,
-        name: MethodSpecifier,
+        name: str,
         impl: Callable[Concatenate[Any, P], Awaitable[R]],
         mailbox: Mailbox,
-        propagator: Propagator,
-        explicit_response_port: bool,
     ) -> None:
-        super().__init__(propagator)
         self._actor_mesh = actor_mesh_ref
         self._name = name
         self._signature: inspect.Signature = inspect.signature(impl)
         self._mailbox = mailbox
-        self._explicit_response_port = explicit_response_port
 
     def _supervise(self, r: HyPortReceiver | OncePortReceiver) -> Any:
         mesh = self._actor_mesh._actor_mesh
         return r if mesh is None else mesh.supervise(r)
-
-    def _call_name(self) -> Any:
-        return self._name
-
-    def _check_arguments(self, args, kwargs):
-        if self._explicit_response_port:
-            self._signature.bind(None, None, *args, **kwargs)
-        else:
-            self._signature.bind(None, *args, **kwargs)
 
     def _send(
         self,
@@ -328,9 +418,10 @@
 
         This sends the message to all actors but does not wait for any result.
         """
-        self._check_arguments(args, kwargs)
+        self._signature.bind(None, *args, **kwargs)
         objects, bytes = flatten((args, kwargs), _is_ref_or_mailbox)
-        if all(not hasattr(obj, "__monarch_ref__") for obj in objects):
+        refs = [obj for obj in objects if hasattr(obj, "__monarch_ref__")]
+        if not refs:
             message = PythonMessage(
                 PythonMessageKind.CallMethod(
                     self._name, None if port is None else port._port_ref
@@ -339,7 +430,9 @@
             )
             self._actor_mesh.cast(message, selection)
         else:
-            actor_send(self, bytes, objects, port, selection)
+            importlib.import_module("monarch." + "mesh_controller").actor_send(
+                self, bytes, refs, port, selection
+            )
         shape = self._actor_mesh._shape
         return Extent(shape.labels, shape.ndslice.sizes)
 
@@ -350,53 +443,6 @@
                 r._receiver, (HyPortReceiver | OncePortReceiver)
             ), "unexpected receiver type"
         return PortTuple(p, PortReceiver(self._mailbox, self._supervise(r._receiver)))
-
-    def _rref(self, args, kwargs):
-        self._check_arguments(args, kwargs)
-        refs, bytes = flatten((args, kwargs), _is_ref_or_mailbox)
-
-        return actor_rref(self, bytes, refs)
-
-
-@overload
-def as_endpoint(
-    not_an_endpoint: Callable[P, R],
-    *,
-    propagate: Propagator = None,
-    explicit_response_port: Literal[False] = False,
-) -> Endpoint[P, R]: ...
-
-
-@overload
-def as_endpoint(
-    not_an_endpoint: Callable[Concatenate["PortProtocol[R]", P], None],
-    *,
-    propagate: Propagator = None,
-    explicit_response_port: Literal[True],
-) -> Endpoint[P, R]: ...
-
-
-def as_endpoint(
-    not_an_endpoint: Any,
-    *,
-    propagate: Propagator = None,
-    explicit_response_port: bool = False,
-):
-    if not isinstance(not_an_endpoint, NotAnEndpoint):
-        raise ValueError("expected an method of a spawned actor")
-    kind = (
-        MethodSpecifier.ExplicitPort
-        if explicit_response_port
-        else MethodSpecifier.ReturnsResponse
-    )
-    return ActorEndpoint(
-        not_an_endpoint._ref._actor_mesh_ref,
-        kind(not_an_endpoint._name),
-        getattr(not_an_endpoint._ref, not_an_endpoint._name),
-        not_an_endpoint._ref._mailbox,
-        propagate,
-        explicit_response_port,
-    )
 
 
 class Accumulator(Generic[P, R, A]):
@@ -473,6 +519,39 @@
     This sends the message to all actors but does not wait for any result.
     """
     endpoint._send(args, kwargs, port, selection)
+
+
+class EndpointProperty(Generic[P, R]):
+    @overload
+    def __init__(self, method: Callable[Concatenate[Any, P], Awaitable[R]]) -> None: ...
+
+    @overload
+    def __init__(self, method: Callable[Concatenate[Any, P], R]) -> None: ...
+
+    def __init__(self, method: Any) -> None:
+        self._method = method
+
+    def __get__(self, instance, owner) -> Endpoint[P, R]:
+        # this is a total lie, but we have to actually
+        # recognize this was defined as an endpoint,
+        # and also lookup the method
+        return cast(Endpoint[P, R], self)
+
+
+@overload
+def endpoint(
+    method: Callable[Concatenate[Any, P], Awaitable[R]],
+) -> EndpointProperty[P, R]: ...
+
+
+@overload
+def endpoint(
+    method: Callable[Concatenate[Any, P], R],
+) -> EndpointProperty[P, R]: ...
+
+
+def endpoint(method):
+    return EndpointProperty(method)
 
 
 class Port(Generic[R]):
@@ -641,11 +720,7 @@
         mailbox: Mailbox,
         rank: int,
         shape: Shape,
-<<<<<<< HEAD
-        method_spec: MethodSpecifier,
-=======
         method: str,
->>>>>>> b43dc315
         message: bytes,
         panic_flag: PanicFlag,
         local_state: Iterable[Any],
@@ -663,25 +738,6 @@
 
             args, kwargs = unflatten(message, local_state)
 
-<<<<<<< HEAD
-            match method_spec:
-                case MethodSpecifier.Init():
-                    Class, *args = args
-                    try:
-                        self.instance = Class(*args, **kwargs)
-                    except Exception as e:
-                        self._saved_error = ActorError(
-                            e, f"Remote actor {Class}.__init__ call failed."
-                        )
-                        raise e
-                    port.send(None)
-                    return None
-                case MethodSpecifier.ReturnsResponse(name=method):
-                    pass
-                case MethodSpecifier.ExplicitPort(name=method):
-                    args = (port, *args)
-                    port = DroppingPort()
-=======
             if method == "__init__":
                 Class, *args = args
                 try:
@@ -693,7 +749,6 @@
                     raise e
                 port.send(None)
                 return None
->>>>>>> b43dc315
 
             if self.instance is None:
                 # This could happen because of the following reasons. Both
@@ -712,23 +767,18 @@
                         f" This is likely due to an earlier error: {self._saved_error}"
                     )
                 raise AssertionError(error_message)
-            the_method = getattr(self.instance, method)
-            if isinstance(the_method, EndpointProperty):
-                module = the_method._method.__module__
-                the_method = functools.partial(the_method._method, self.instance)
-            else:
-                module = the_method.__module__
+            the_method = getattr(self.instance, method)._method
 
             if inspect.iscoroutinefunction(the_method):
 
                 async def instrumented():
                     enter_span(
-                        module,
+                        the_method.__module__,
                         method,
                         str(ctx.mailbox.actor_id),
                     )
                     try:
-                        result = await the_method(*args, **kwargs)
+                        result = await the_method(self.instance, *args, **kwargs)
                         self._maybe_exit_debugger()
                     except Exception as e:
                         logging.critical(
@@ -741,9 +791,9 @@
 
                 result = await instrumented()
             else:
-                enter_span(module, method, str(ctx.mailbox.actor_id))
+                enter_span(the_method.__module__, method, str(ctx.mailbox.actor_id))
                 with fake_sync_state():
-                    result = the_method(*args, **kwargs)
+                    result = the_method(self.instance, *args, **kwargs)
                 self._maybe_exit_debugger()
                 exit_span()
 
@@ -842,29 +892,42 @@
         for attr_name in dir(self._class):
             attr_value = getattr(self._class, attr_name, None)
             if isinstance(attr_value, EndpointProperty):
-                # Convert string method name to appropriate MethodSpecifier
-                kind = (
-                    MethodSpecifier.ExplicitPort
-                    if attr_value._explicit_response_port
-                    else MethodSpecifier.ReturnsResponse
-                )
                 setattr(
                     self,
                     attr_name,
                     ActorEndpoint(
                         self._actor_mesh_ref,
-                        kind(attr_name),
+                        attr_name,
                         attr_value._method,
                         self._mailbox,
-                        attr_value._propagator,
-                        attr_value._explicit_response_port,
                     ),
                 )
 
-    def __getattr__(self, attr: str) -> NotAnEndpoint:
-        if attr in dir(self._class):
-            return NotAnEndpoint(self, attr)
-        raise AttributeError(attr)
+    def __getattr__(self, name: str) -> Any:
+        # This method is called when an attribute is not found
+        # For linting purposes, we need to tell the type checker that any attribute
+        # could be an endpoint that's dynamically added at runtime
+        # At runtime, we still want to raise AttributeError for truly missing attributes
+
+        # Check if this is a method on the underlying class
+        if hasattr(self._class, name):
+            attr = getattr(self._class, name)
+            if isinstance(attr, EndpointProperty):
+                # Dynamically create the endpoint
+                endpoint = ActorEndpoint(
+                    self._actor_mesh_ref,
+                    name,
+                    attr._method,
+                    self._mailbox,
+                )
+                # Cache it for future use
+                setattr(self, name, endpoint)
+                return endpoint
+
+        # If we get here, it's truly not found
+        raise AttributeError(
+            f"'{self.__class__.__name__}' object has no attribute '{name}'"
+        )
 
     def _create(
         self,
@@ -876,11 +939,9 @@
 
         ep = ActorEndpoint(
             self._actor_mesh_ref,
-            MethodSpecifier.Init(),
+            "__init__",
             null_func,
             self._mailbox,
-            None,
-            False,
         )
         send(ep, (self._class, *args), kwargs)
 
