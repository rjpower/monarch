--- conflicted
+++ resolved
@@ -32,10 +32,6 @@
     Iterator,
     List,
     Literal,
-<<<<<<< HEAD
-    NoReturn,
-=======
->>>>>>> a699068e
     Optional,
     overload,
     ParamSpec,
@@ -213,9 +209,7 @@
 
     def new_with_shape(self, shape: Shape) -> Self: ...
 
-    def supervise(
-        self, r: HyPortReceiver | HyOncePortReceiver
-    ) -> "PortReceiverBase": ...
+    def supervision_event(self) -> "Optional[Shared[Exception]]": ...
 
     async def stop(self) -> None: ...
 
@@ -255,8 +249,8 @@
         sliced: PythonActorMeshRef = self._inner.new_with_shape(shape)
         return _PythonActorMeshRefAdapter(sliced, self.proc_mesh)
 
-    def supervise(self, r: HyPortReceiver | HyOncePortReceiver) -> "PortReceiverBase":
-        return self._inner.supervise(r)
+    def supervision_event(self) -> "Optional[Shared[Exception]]":
+        return self._inner.supervision_event().spawn()
 
     async def stop(self) -> None:
         await self._inner.stop()
@@ -306,8 +300,8 @@
         sliced: PythonActorMeshRef = self._inner.new_with_shape(shape)
         return _PythonActorMeshRefAdapter(sliced, self._proc_mesh)
 
-    def supervise(self, r: HyPortReceiver | HyOncePortReceiver) -> "PortReceiverBase":
-        return r
+    def supervision_event(self) -> "Optional[Shared[Exception]]":
+        return None
 
     async def stop(self) -> None:
         raise NotImplementedError("PythonActorMeshRef.stop() is not supported")
@@ -344,8 +338,8 @@
     def new_with_shape(self, shape: Shape) -> "ActorMeshProtocol":
         raise NotImplementedError("ActorId does not support new_with_shape")
 
-    def supervise(self, r: HyPortReceiver | HyOncePortReceiver) -> "PortReceiverBase":
-        return r
+    def supervision_event(self) -> "Optional[Shared[Exception]]":
+        return None
 
     async def stop(self) -> None:
         raise NotImplementedError("ActorId does not support stop")
@@ -483,8 +477,10 @@
             self._mailbox, None, None, shape, self._please_replace_me_actor_ids
         )
 
-    def supervise(self, r: HyPortReceiver | HyOncePortReceiver) -> "PortReceiverBase":
-        return r if self._actor_mesh is None else self._actor_mesh.supervise(r)
+    def supervision_event(self) -> "Optional[Shared[Exception]]":
+        if self._actor_mesh is None:
+            return None
+        return self._actor_mesh.supervision_event().spawn()
 
     async def stop(self):
         await self._actor_mesh.stop()
@@ -507,12 +503,6 @@
         self._mailbox = mailbox
         self._explicit_response_port = explicit_response_port
 
-<<<<<<< HEAD
-=======
-    def _supervise(self, r: HyPortReceiver | HyOncePortReceiver) -> "PortReceiverBase":
-        return self._actor_mesh.supervise(r)
-
->>>>>>> a699068e
     def _call_name(self) -> Any:
         return self._name
 
@@ -551,18 +541,9 @@
 
     def _port(self, once: bool = False) -> "Tuple[Port[R], PortReceiver[R]]":
         p, r = super()._port(once=once)
-<<<<<<< HEAD
-        mesh = self._actor_mesh._actor_mesh
-        if mesh is not None:
-            r._set_monitor(mesh.supervision_event().spawn())
+        monitor: Optional[Shared[Exception]] = self._actor_mesh.supervision_event()
+        r._set_monitor(monitor)
         return (p, r)
-=======
-        if TYPE_CHECKING:
-            assert isinstance(
-                r._receiver, (HyPortReceiver | HyOncePortReceiver)
-            ), "unexpected receiver type"
-        return (p, PortReceiver(self._mailbox, self._supervise(r._receiver)))
->>>>>>> a699068e
 
     def _rref(self, args, kwargs):
         self._check_arguments(args, kwargs)
@@ -764,7 +745,7 @@
         self,
         mailbox: Mailbox,
         receiver: "PortReceiverBase",
-        monitor: "Optional[Shared[NoReturn]]" = None,
+        monitor: "Optional[Shared[Exception]]" = None,
     ) -> None:
         self._mailbox: Mailbox = mailbox
         self._monitor = monitor
@@ -772,9 +753,14 @@
 
     async def _recv(self) -> R:
         awaitable = self._receiver.recv_task()
-        if self._monitor:
-            awaitable = PythonTask.select_one([self._monitor.task(), awaitable])
-        return self._process(await awaitable)
+        if self._monitor is None:
+            result = await awaitable
+        else:
+            # type: ignore
+            result, i = await PythonTask.select_one([self._monitor.task(), awaitable])
+            if i == 0:
+                raise result
+        return self._process(result)
 
     def _process(self, msg: PythonMessage) -> R:
         # TODO: Try to do something more structured than a cast here
@@ -793,7 +779,7 @@
     def ranked(self) -> "RankedPortReceiver[R]":
         return RankedPortReceiver[R](self._mailbox, self._receiver, self._monitor)
 
-    def _set_monitor(self, monitor: "Shared[NoReturn]"):
+    def _set_monitor(self, monitor: "Optional[Shared[Exception]]"):
         self._monitor = monitor
 
 
