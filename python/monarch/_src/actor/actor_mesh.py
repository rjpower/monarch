# Copyright (c) Meta Platforms, Inc. and affiliates.
# All rights reserved.
#
# This source code is licensed under the BSD-style license found in the
# LICENSE file in the root directory of this source tree.

# pyre-unsafe

import collections
import contextvars
import functools
import inspect
import itertools
import logging
import random
import traceback
<<<<<<< HEAD
from abc import ABC, abstractmethod
=======

>>>>>>> 003b1776
from dataclasses import dataclass
from traceback import TracebackException
from typing import (
    Any,
    Awaitable,
    Callable,
    cast,
    Concatenate,
    Dict,
    Generator,
    Generic,
    Iterable,
    Iterator,
    List,
    Literal,
    Optional,
    overload,
    ParamSpec,
    Tuple,
    Type,
    TYPE_CHECKING,
    TypeVar,
)

from monarch._rust_bindings.monarch_hyperactor.actor import (
    MethodSpecifier,
    PanicFlag,
    PythonMessage,
    PythonMessageKind,
)

from monarch._rust_bindings.monarch_hyperactor.actor_mesh import (
    PythonActorMesh,
    PythonActorMeshImpl,
)
from monarch._rust_bindings.monarch_hyperactor.mailbox import (
    Mailbox,
    OncePortReceiver as HyOncePortReceiver,
    OncePortRef,
    PortReceiver as HyPortReceiver,
    PortRef,
)

from monarch._rust_bindings.monarch_hyperactor.proc import ActorId
from monarch._rust_bindings.monarch_hyperactor.pytokio import (
    is_tokio_thread,
    PythonTask,
    Shared,
)
from monarch._rust_bindings.monarch_hyperactor.selection import Selection as HySelection
from monarch._rust_bindings.monarch_hyperactor.shape import Point as HyPoint, Shape
from monarch._rust_bindings.monarch_hyperactor.supervision import SupervisionError
from monarch._rust_bindings.monarch_hyperactor.telemetry import enter_span, exit_span

from monarch._src.actor.allocator import LocalAllocator, ProcessAllocator
from monarch._src.actor.endpoint import (
    Endpoint,
    EndpointProperty,
    Extent,
    NotAnEndpoint,
    Propagator,
    Selection,
)
from monarch._src.actor.future import DeprecatedNotAFuture, Future
from monarch._src.actor.pdb_wrapper import PdbWrapper

from monarch._src.actor.pickle import flatten, unflatten

from monarch._src.actor.python_extension_methods import rust_struct

from monarch._src.actor.shape import MeshTrait, NDSlice
from monarch._src.actor.sync_state import fake_sync_state

from monarch._src.actor.telemetry import METER

from monarch._src.actor.tensor_engine_shim import actor_rref, actor_send
from typing_extensions import Self


if TYPE_CHECKING:
    from monarch._rust_bindings.monarch_hyperactor.actor import PortProtocol
    from monarch._rust_bindings.monarch_hyperactor.actor_mesh import ActorMeshProtocol
    from monarch._rust_bindings.monarch_hyperactor.mailbox import PortReceiverBase
    from monarch._src.actor.proc_mesh import _ControllerController, ProcMesh

CallMethod = PythonMessageKind.CallMethod

logger: logging.Logger = logging.getLogger(__name__)

Allocator = ProcessAllocator | LocalAllocator

try:
    from __manifest__ import fbmake  # noqa

    IN_PAR = bool(fbmake.get("par_style"))
except ImportError:
    IN_PAR = False

T1 = TypeVar("T1")
T2 = TypeVar("T2")


class Point(HyPoint, collections.abc.Mapping):
    pass


<<<<<<< HEAD
@rust_struct("monarch_hyperactor::mailbox::Instance")
class Instance:
    @property
    def _mailbox(self) -> Mailbox:
        """
        This can be removed once we fix all the uses of mailbox to just use context instead.
        """
        ...

    @property
    def proc_id(self) -> str:
        """
        The proc_id of the current actor.
        """
        ...

    @property
    def actor_id(self) -> ActorId:
        """
        The actor_id of the current actor.
        """
        ...

    @property
    def rank(self) -> Point:
        """
        Every actor is spawned over some mesh of processes. This identifies the point in that mesh where
        the current actor was spawned. In other words, it is the `monarch.current_rank()` of
        The actors __init__ message.
        """
        raise NotImplementedError("NYI: complete for release 0.0")

    @property
    def proc(self) -> "ProcMesh":
        raise NotImplementedError("NYI: compelte for release 0.0")


@rust_struct("monarch_hyperactor::mailbox::Context")
class Context:
    @property
    def actor_instance(self) -> Instance:
        """
        Information about the actor currently running in this context.
        """
        ...

    @property
    def message_rank(self) -> Point:
        """
        Every message is sent as some broadcast of messages. This call identifies the
        point in this space where the current actor is participating.

        This is not the same self.actor_instance.rank: if the message was sent to some slice of
        actors this identifies where the actor appears in the slice and not the identity of the actor.

        These Point objects always exist. For singletons it will have 0 dimensions.
        """
        ...

    @staticmethod
    def _root_client_context() -> "Context": ...
=======
@dataclass
class MonarchContext:
    mailbox: Mailbox
    proc_id: str
    point: Point
    controller_controller: Optional["_ControllerController"]
    proc_mesh: Optional["ProcMesh"]  # actually this is a ProcMeshRef under the hood

    @staticmethod
    def get() -> "MonarchContext":
        c = _context.get(None)
        if c is None:
            mb = Mailbox.root_client_mailbox()
            proc_id = mb.actor_id.proc_id
            c = MonarchContext(mb, proc_id, Point(0, singleton_shape), None, None)
            _context.set(c)
        return c
>>>>>>> 003b1776


_context: contextvars.ContextVar[Context] = contextvars.ContextVar(
    "monarch.actor_mesh._context"
)


def context() -> Context:
    c = _context.get(None)
    if c is None:
        c = Context._root_client_context()
    return c


@dataclass
class DebugContext:
    pdb_wrapper: Optional[PdbWrapper] = None

    @staticmethod
    def get() -> "DebugContext":
        return _debug_context.get()

    @staticmethod
    def set(debug_context: "DebugContext") -> None:
        _debug_context.set(debug_context)


_debug_context: contextvars.ContextVar[DebugContext] = contextvars.ContextVar(
    "monarch.actor_mesh._debug_context"
)

T = TypeVar("T")
P = ParamSpec("P")
R = TypeVar("R")
A = TypeVar("A")

# keep this load balancing deterministic, but
# equally distributed.
_load_balancing_seed = random.Random(4)


class _SingletonActorAdapator:
    def __init__(self, inner: ActorId, shape: Optional[Shape] = None) -> None:
        self._inner: ActorId = inner
        if shape is None:
            shape = singleton_shape
        self._shape = shape

    def cast(
        self,
        message: PythonMessage,
        selection: str,
        mailbox: Mailbox,
    ) -> None:
        mailbox.post(self._inner, message)

    def new_with_shape(self, shape: Shape) -> "ActorMeshProtocol":
        return _SingletonActorAdapator(self._inner, self._shape)

    def supervision_event(self) -> "Optional[Shared[Exception]]":
        return None

    def stop(self) -> "PythonTask[None]":
        raise NotImplementedError("stop()")

    def initialized(self) -> "PythonTask[None]":
        async def empty():
            pass

        return PythonTask.from_coroutine(empty())


# standin class for whatever is the serializable python object we use
# to name an actor mesh. Hacked up today because ActorMesh
# isn't plumbed to non-clients
class _ActorMeshRefImpl:
    def __init__(
        self,
        mailbox: Mailbox,
        hy_actor_mesh: Optional[PythonActorMeshImpl],
        proc_mesh: "Optional[ProcMesh]",
        shape: Shape,
        actor_ids: List[ActorId],
    ) -> None:
        self._mailbox = mailbox
        self._actor_mesh = hy_actor_mesh
        # actor meshes do not have a way to look this up at the moment,
        # so we fake it here
        self._proc_mesh = proc_mesh
        self._shape = shape
        self._please_replace_me_actor_ids = actor_ids

    @staticmethod
    def from_hyperactor_mesh(
        mailbox: Mailbox,
        shape: Shape,
        hy_actor_mesh: PythonActorMeshImpl,
        proc_mesh: "ProcMesh",
    ) -> "_ActorMeshRefImpl":
        return _ActorMeshRefImpl(
            mailbox,
            hy_actor_mesh,
            proc_mesh,
            shape,
            [cast(ActorId, hy_actor_mesh.get(i)) for i in range(len(shape))],
        )

    def __getstate__(
        self,
    ) -> Tuple[Shape, List[ActorId], Mailbox]:
        return self._shape, self._please_replace_me_actor_ids, self._mailbox

    def __setstate__(
        self,
        state: Tuple[Shape, List[ActorId], Mailbox],
    ) -> None:
        self._actor_mesh = None
        self._shape, self._please_replace_me_actor_ids, self._mailbox = state

    def _check_state(self) -> None:
        # This is temporary until we have real cast integration here. We need to actively check
        # supervision error here is because all communication is done through direct mailbox sending
        # and not through comm actor casting.
        # TODO: remove this when casting integration is done.
        if self._actor_mesh is not None:
            if self._actor_mesh.stopped:
                raise SupervisionError(
                    "actor mesh is unhealthy with reason: actor mesh is stopped due to proc mesh shutdown. "
                    "`PythonActorMesh` has already been stopped."
                )

            event = self._actor_mesh.get_supervision_event()
            if event is not None:
                raise SupervisionError(f"actor mesh is unhealthy with reason: {event}")

    def cast(
        self,
        message: PythonMessage,
        selection: str,
        mailbox: Mailbox,
    ) -> None:
        self._check_state()

        # TODO: use the actual actor mesh when available. We cannot currently use it
        # directly because we risk bifurcating the message delivery paths from the same
        # client, since slicing the mesh will produce a reference, which calls actors
        # directly. The reason these paths are bifurcated is that actor meshes will
        # use multicasting, while direct actor comms do not. Separately we need to decide
        # whether actor meshes are ordered with actor references.
        #
        # The fix is to provide a first-class reference into Python, and always call "cast"
        # on it, including for load balanced requests.
        if selection == "choose":
            idx = _load_balancing_seed.randrange(len(self._shape))
            actor_rank = self._shape.ndslice[idx]
            self._mailbox.post(self._please_replace_me_actor_ids[actor_rank], message)
        elif selection == "all":
            # replace me with actual remote actor mesh
            call_shape = Shape(
                self._shape.labels, NDSlice.new_row_major(self._shape.ndslice.sizes)
            )
            for i, rank in enumerate(self._shape.ranks()):
                self._mailbox.post_cast(
                    self._please_replace_me_actor_ids[rank],
                    i,
                    call_shape,
                    message,
                )
        elif isinstance(selection, int):
            try:
                self._mailbox.post(
                    self._please_replace_me_actor_ids[selection], message
                )
            except IndexError:
                raise IndexError(
                    f"Tried to send to an out-of-range rank {selection}: "
                    f"mesh has {len(self._please_replace_me_actor_ids)} elements."
                )
        else:
            raise ValueError(f"invalid selection: {selection}")

    def __len__(self) -> int:
        return len(self._shape)

    @property
    def _name_pid(self):
        actor_id0 = self._please_replace_me_actor_ids[0]
        return actor_id0.actor_name, actor_id0.pid

    @property
    def shape(self) -> Shape:
        return self._shape

    @property
    def proc_mesh(self) -> Optional["ProcMesh"]:
        return self._proc_mesh

    def new_with_shape(self, shape: Shape) -> "_ActorMeshRefImpl":
        return _ActorMeshRefImpl(
            self._mailbox, None, None, shape, self._please_replace_me_actor_ids
        )

    def supervision_event(self) -> "Optional[Shared[Exception]]":
        if self._actor_mesh is None:
            return None
        return self._actor_mesh.supervision_event()

    def stop(self) -> PythonTask[None]:
        async def task():
            if self._actor_mesh is not None:
                self._actor_mesh.stop()

        return PythonTask.from_coroutine(task())

    def initialized(self) -> PythonTask[None]:
        async def task():
            pass

        return PythonTask.from_coroutine(task())


class ActorEndpoint(Endpoint[P, R]):
    def __init__(
        self,
        actor_mesh: "ActorMeshProtocol",
        shape: Shape,
        proc_mesh: "Optional[ProcMesh]",
        name: MethodSpecifier,
        impl: Callable[Concatenate[Any, P], Awaitable[R]],
        mailbox: Mailbox,
        propagator: Propagator,
        explicit_response_port: bool,
    ) -> None:
        super().__init__(propagator)
        self._actor_mesh = actor_mesh
        self._name = name
        self._shape = shape
        self._proc_mesh = proc_mesh
        self._signature: inspect.Signature = inspect.signature(impl)
        self._mailbox = mailbox
        self._explicit_response_port = explicit_response_port

    def _call_name(self) -> Any:
        return self._name

    def _check_arguments(self, args, kwargs):
        if self._explicit_response_port:
            self._signature.bind(None, None, *args, **kwargs)
        else:
            self._signature.bind(None, *args, **kwargs)

    def _send(
        self,
        args: Tuple[Any, ...],
        kwargs: Dict[str, Any],
        port: "Optional[Port]" = None,
        selection: Selection = "all",
    ) -> Extent:
        """
        Fire-and-forget broadcast invocation of the endpoint across all actors in the mesh.

        This sends the message to all actors but does not wait for any result.
        """
        self._check_arguments(args, kwargs)
        objects, bytes = flatten((args, kwargs), _is_ref_or_mailbox)
        if all(not hasattr(obj, "__monarch_ref__") for obj in objects):
            message = PythonMessage(
                PythonMessageKind.CallMethod(
                    self._name, None if port is None else port._port_ref
                ),
                bytes,
            )
            self._actor_mesh.cast(message, selection, self._mailbox)
        else:
            actor_send(self, bytes, objects, port, selection)
        shape = self._shape
        return Extent(shape.labels, shape.ndslice.sizes)

    def _port(self, once: bool = False) -> "Tuple[Port[R], PortReceiver[R]]":
        p, r = super()._port(once=once)
        monitor: Optional[Shared[Exception]] = self._actor_mesh.supervision_event()
        r._set_monitor(monitor)
        return (p, r)

    def _rref(self, args, kwargs):
        self._check_arguments(args, kwargs)
        refs, bytes = flatten((args, kwargs), _is_ref_or_mailbox)

        return actor_rref(self, bytes, refs)


@overload
def as_endpoint(
    not_an_endpoint: Callable[P, R],
    *,
    propagate: Propagator = None,
    explicit_response_port: Literal[False] = False,
) -> Endpoint[P, R]: ...


@overload
def as_endpoint(
    not_an_endpoint: Callable[Concatenate["PortProtocol[R]", P], None],
    *,
    propagate: Propagator = None,
    explicit_response_port: Literal[True],
) -> Endpoint[P, R]: ...


def as_endpoint(
    not_an_endpoint: Any,
    *,
    propagate: Propagator = None,
    explicit_response_port: bool = False,
):
    if not isinstance(not_an_endpoint, NotAnEndpoint):
        raise ValueError("expected an method of a spawned actor")
    kind = (
        MethodSpecifier.ExplicitPort
        if explicit_response_port
        else MethodSpecifier.ReturnsResponse
    )
    return not_an_endpoint._ref._endpoint(
        kind(not_an_endpoint._name),
        getattr(not_an_endpoint._ref, not_an_endpoint._name),
        propagate,
        explicit_response_port,
    )


class Accumulator(Generic[P, R, A]):
    def __init__(
        self, endpoint: Endpoint[P, R], identity: A, combine: Callable[[A, R], A]
    ) -> None:
        self._endpoint: Endpoint[P, R] = endpoint
        self._identity: A = identity
        self._combine: Callable[[A, R], A] = combine

    def accumulate(self, *args: P.args, **kwargs: P.kwargs) -> "Future[A]":
        gen: Generator[Future[R], None, None] = self._endpoint.stream(*args, **kwargs)

        async def impl() -> A:
            value = self._identity
            for x in gen:
                value = self._combine(value, await x)
            return value

        return Future(coro=impl())


class ValueMesh(MeshTrait, Generic[R]):
    """
    Container of return values, indexed by rank.
    """

    def __init__(self, shape: Shape, values: List[R]) -> None:
        self._shape = shape
        self._values = values

    def _new_with_shape(self, shape: Shape) -> "ValueMesh[R]":
        return ValueMesh(shape, self._values)

    def item(self, **kwargs) -> R:
        coordinates = [kwargs.pop(label) for label in self._labels]
        if kwargs:
            raise KeyError(f"item has extra dimensions: {list(kwargs.keys())}")

        return self._values[self._ndslice.nditem(coordinates)]

    def items(self) -> Iterable[Tuple[Point, R]]:
        for rank in self._shape.ranks():
            yield Point(rank, self._shape), self._values[rank]

    def __iter__(self) -> Iterator[Tuple[Point, R]]:
        return iter(self.items())

    def __repr__(self) -> str:
        return f"ValueMesh({self._shape})"

    @property
    def _ndslice(self) -> NDSlice:
        return self._shape.ndslice

    @property
    def _labels(self) -> Iterable[str]:
        return self._shape.labels


def send(
    endpoint: Endpoint[P, R],
    args: Tuple[Any, ...],
    kwargs: Dict[str, Any],
    port: "Optional[Port]" = None,
    selection: Selection = "all",
) -> None:
    """
    Fire-and-forget broadcast invocation of the endpoint across all actors in the mesh.

    This sends the message to all actors but does not wait for any result.
    """
    endpoint._send(args, kwargs, port, selection)


class Port(Generic[R]):
    def __init__(
        self,
        port_ref: PortRef | OncePortRef,
        mailbox: Mailbox,
        rank: Optional[int],
    ) -> None:
        self._port_ref = port_ref
        self._mailbox = mailbox
        self._rank = rank

    def send(self, obj: R) -> None:
        self._port_ref.send(
            self._mailbox,
            PythonMessage(PythonMessageKind.Result(self._rank), _pickle(obj)),
        )

    def exception(self, obj: Exception) -> None:
        # we deliver each error exactly once, so if there is no port to respond to,
        # the error is sent to the current actor as an exception.
        self._port_ref.send(
            self._mailbox,
            PythonMessage(PythonMessageKind.Exception(self._rank), _pickle(obj)),
        )


class DroppingPort:
    """
    Used in place of a real port when the message has no response port.
    Makes sure any exception sent to it causes the actor to report an exception.
    """

    def __init__(self):
        pass

    def send(self, obj: Any) -> None:
        pass

    def exception(self, obj: Exception) -> None:
        # we deliver each error exactly once, so if there is no port to respond to,
        # the error is sent to the current actor as an exception.
        raise obj from None


R = TypeVar("R")

T = TypeVar("T")


# advance lower-level API for sending messages. This is intentially
# not part of the Endpoint API because they way it accepts arguments
# and handles concerns is different.
class Channel(Generic[R]):
    @staticmethod
    def open(once: bool = False) -> Tuple["Port[R]", "PortReceiver[R]"]:
        mailbox = context().actor_instance._mailbox
        handle, receiver = mailbox.open_once_port() if once else mailbox.open_port()
        port_ref = handle.bind()
        return (
            Port(port_ref, mailbox, rank=None),
            PortReceiver(mailbox, receiver),
        )

    @staticmethod
    def open_ranked(once: bool = False) -> Tuple["Port[R]", "RankedPortReceiver[R]"]:
        send, recv = Channel[R].open()
        return (send, recv.ranked())


class PortReceiver(Generic[R]):
    def __init__(
        self,
        mailbox: Mailbox,
        receiver: "PortReceiverBase",
        monitor: "Optional[Shared[Exception]]" = None,
    ) -> None:
        self._mailbox: Mailbox = mailbox
        self._monitor = monitor
        self._receiver = receiver

    async def _recv(self) -> R:
        awaitable = self._receiver.recv_task()
        if self._monitor is None:
            result = await awaitable
        else:
            # type: ignore
            result, i = await PythonTask.select_one([self._monitor.task(), awaitable])
            if i == 0:
                raise result
        return self._process(result)

    def _process(self, msg: PythonMessage) -> R:
        # TODO: Try to do something more structured than a cast here
        payload = cast(R, unflatten(msg.message, itertools.repeat(self._mailbox)))
        match msg.kind:
            case PythonMessageKind.Result():
                return payload
            case PythonMessageKind.Exception():
                raise cast(Exception, payload)
            case _:
                raise ValueError(f"Unexpected message kind: {msg.kind}")

    def recv(self) -> "Future[R]":
        return Future(coro=self._recv())

    def ranked(self) -> "RankedPortReceiver[R]":
        return RankedPortReceiver[R](self._mailbox, self._receiver, self._monitor)

    def _set_monitor(self, monitor: "Optional[Shared[Exception]]"):
        self._monitor = monitor


class RankedPortReceiver(PortReceiver[Tuple[int, R]]):
    def _process(self, msg: PythonMessage) -> Tuple[int, R]:
        rank = getattr(msg.kind, "rank", None)
        if rank is None:
            raise ValueError(
                f"RankedPort receiver got a message without a rank {msg}",
            )
        return rank, super()._process(msg)


singleton_shape = Shape([], NDSlice(offset=0, sizes=[], strides=[]))


# Currently the synchronous function of actors are run on a python thread that has an active event loop.
# Technically it is unsafe for them to block at all because they will block the loop of other
# calls, so all calls to .get() should be failing.
# But in the meantime, to implement get() by reusing async functions,
#  we need to signal to the consumer of the PythonTask object that the thread really isn't in an async context.
# We do this by blanking out the running event loop during the call to the synchronous actor function.

MESSAGES_HANDLED = METER.create_counter("py_mesages_handled")


class _Actor:
    """
    This is the message handling implementation of a Python actor.

    The layering goes:
        Rust `PythonActor` -> `_Actor` -> user-provided `Actor` instance

    Messages are received from the Rust backend, and forwarded to the `handle`
    methods on this class.

    This class wraps the actual `Actor` instance provided by the user, and
    routes messages to it, managing argument serialization/deserialization and
    error handling.
    """

    def __init__(self) -> None:
        self.instance: object | None = None
        # TODO: (@pzhang) remove this with T229200522
        self._saved_error: ActorError | None = None
        self._ctx: Optional[MonarchContext] = None

    async def handle(
        self,
        ctx: Context,
        method: MethodSpecifier,
        message: bytes,
        panic_flag: PanicFlag,
        local_state: Iterable[Any],
        response_port: "PortProtocol[Any]",
    ) -> None:
        MESSAGES_HANDLED.add(1)
        # response_port can be None. If so, then sending to port will drop the response,
        # and raise any exceptions to the caller.
        try:
<<<<<<< HEAD
=======
            ctx = self._ctx
            if ctx is None:
                # we reuse ctx across the actor so that send_queue is preserved between calls.
                ctx = self._ctx = MonarchContext(
                    mailbox,
                    mailbox.actor_id.proc_id,
                    Point(rank, shape),
                    None,
                    None,
                )
            ctx.mailbox = mailbox
            ctx.proc_id = mailbox.actor_id.proc_id
            ctx.point = Point(rank, shape)
>>>>>>> 003b1776
            _context.set(ctx)

            DebugContext.set(DebugContext())

            args, kwargs = unflatten(message, local_state)

            match method:
                case MethodSpecifier.Init():
                    Class, proc_mesh, controller_controller, *args = args
                    ctx.controller_controller = controller_controller
                    ctx.proc_mesh = proc_mesh
                    _context.set(ctx)
                    try:
                        self.instance = Class(*args, **kwargs)
                    except Exception as e:
                        self._saved_error = ActorError(
                            e, f"Remote actor {Class}.__init__ call failed."
                        )
                        raise e
                    response_port.send(None)
                    return None
                case MethodSpecifier.ReturnsResponse(name=method_name):
                    pass
                case MethodSpecifier.ExplicitPort(name=method_name):
                    args = (response_port, *args)
                    response_port = DroppingPort()

            if self.instance is None:
                # This could happen because of the following reasons. Both
                # indicates a possible bug in the framework:
                # 1. the execution of the previous message for "__init__" failed,
                #    but that error is not surfaced to the caller.
                #      - TODO(T229200522): there is a known bug. fix it.
                # 2. this message is delivered to this actor before the previous
                #    message of "__init__" is delivered. Out-of-order delivery
                #    should never happen. It indicates either a bug in the
                #    message delivery mechanism, or the framework accidentally
                #    mixed the usage of cast and direct send.

                error_message = f"Actor object is missing when executing method {method_name} on actor {ctx.actor_instance.actor_id}."
                if self._saved_error is not None:
                    error_message += (
                        f" This is likely due to an earlier error: {self._saved_error}"
                    )
                raise AssertionError(error_message)
            the_method = getattr(self.instance, method_name)
            if isinstance(the_method, EndpointProperty):
                module = the_method._method.__module__
                the_method = functools.partial(the_method._method, self.instance)
            else:
                module = the_method.__module__

            if inspect.iscoroutinefunction(the_method):

                async def instrumented():
                    enter_span(
                        module,
                        method_name,
                        str(ctx.actor_instance.actor_id),
                    )
                    try:
                        result = await the_method(*args, **kwargs)
                        self._maybe_exit_debugger()
                    except Exception as e:
                        logging.critical(
                            "Unhandled exception in actor endpoint",
                            exc_info=e,
                        )
                        raise e
                    exit_span()
                    return result

                result = await instrumented()
            else:
                enter_span(module, method_name, str(ctx.actor_instance.actor_id))
                with fake_sync_state():
                    result = the_method(*args, **kwargs)
                self._maybe_exit_debugger()
                exit_span()

            response_port.send(result)
        except Exception as e:
            self._post_mortem_debug(e.__traceback__)
            traceback.print_exc()
            response_port.exception(ActorError(e))
        except BaseException as e:
            self._post_mortem_debug(e.__traceback__)
            # A BaseException can be thrown in the case of a Rust panic.
            # In this case, we need a way to signal the panic to the Rust side.
            # See [Panics in async endpoints]
            try:
                panic_flag.signal_panic(e)
            except Exception:
                # The channel might be closed if the Rust side has already detected the error
                pass
            raise

    def _maybe_exit_debugger(self, do_continue=True) -> None:
        if (pdb_wrapper := DebugContext.get().pdb_wrapper) is not None:
            if do_continue:
                pdb_wrapper.clear_all_breaks()
                pdb_wrapper.do_continue("")
            pdb_wrapper.end_debug_session()
        DebugContext.set(DebugContext())

    def _post_mortem_debug(self, exc_tb) -> None:
        from monarch._src.actor.debugger import debug_controller

        if (pdb_wrapper := DebugContext.get().pdb_wrapper) is not None:
            with fake_sync_state():
                ctx = context()
                rank = ctx.message_rank.rank
                pdb_wrapper = PdbWrapper(
<<<<<<< HEAD
                    rank,
                    ctx.message_rank.shape.coordinates(rank),
                    ctx.actor_instance.actor_id,
                    DebugManager.ref().get_debug_client.call_one().get(),
=======
                    ctx.point.rank,
                    ctx.point.shape.coordinates(ctx.point.rank),
                    ctx.mailbox.actor_id,
                    debug_controller(),
>>>>>>> 003b1776
                )
                DebugContext.set(DebugContext(pdb_wrapper))
                pdb_wrapper.post_mortem(exc_tb)
                self._maybe_exit_debugger(do_continue=False)


def _is_mailbox(x: object) -> bool:
    if hasattr(x, "__monarch_ref__"):
        raise NotImplementedError(
            "Sending monarch tensor references directly to a port."
        )
    return isinstance(x, Mailbox)


def _is_ref_or_mailbox(x: object) -> bool:
    return hasattr(x, "__monarch_ref__") or isinstance(x, Mailbox)


def _pickle(obj: object) -> bytes:
    _, msg = flatten(obj, _is_mailbox)
    return msg


class Actor(MeshTrait, DeprecatedNotAFuture):
    @functools.cached_property
    def logger(cls) -> logging.Logger:
        lgr = logging.getLogger(cls.__class__.__name__)
        lgr.setLevel(logging.DEBUG)
        return lgr

    @property
    def _ndslice(self) -> NDSlice:
        raise NotImplementedError(
            "actor implementations are not meshes, but we can't convince the typechecker of it..."
        )

    @property
    def _labels(self) -> Tuple[str, ...]:
        raise NotImplementedError(
            "actor implementations are not meshes, but we can't convince the typechecker of it..."
        )

    def _new_with_shape(self, shape: Shape) -> Self:
        raise NotImplementedError(
            "actor implementations are not meshes, but we can't convince the typechecker of it..."
        )

    @property
    def initialized(self):
        raise NotImplementedError(
            "actor implementations are not meshes, but we can't convince the typechecker of it..."
        )


class ActorMesh(MeshTrait, Generic[T], DeprecatedNotAFuture):
    def __init__(
        self,
        Class: Type[T],
        inner: "ActorMeshProtocol",
        mailbox: Mailbox,
        shape: Shape,
        proc_mesh: "Optional[ProcMesh]",
    ) -> None:
        self.__name__: str = Class.__name__
        self._class: Type[T] = Class
        self._inner: "ActorMeshProtocol" = inner
        self._mailbox: Mailbox = mailbox
        self._shape = shape
        self._proc_mesh = proc_mesh
        for attr_name in dir(self._class):
            attr_value = getattr(self._class, attr_name, None)
            if isinstance(attr_value, EndpointProperty):
                # Convert string method name to appropriate MethodSpecifier
                kind = (
                    MethodSpecifier.ExplicitPort
                    if attr_value._explicit_response_port
                    else MethodSpecifier.ReturnsResponse
                )
                setattr(
                    self,
                    attr_name,
                    self._endpoint(
                        kind(attr_name),
                        attr_value._method,
                        attr_value._propagator,
                        attr_value._explicit_response_port,
                    ),
                )

    def __getattr__(self, attr: str) -> NotAnEndpoint:
        if attr in dir(self._class):
            return NotAnEndpoint(self, attr)
        raise AttributeError(attr)

    def _endpoint(
        self,
        name: MethodSpecifier,
        impl: Callable[Concatenate[Any, P], Awaitable[R]],
        propagator: Any,
        explicit_response_port: bool,
    ):
        return ActorEndpoint(
            self._inner,
            self._shape,
            self._proc_mesh,
            name,
            impl,
            self._mailbox,
            propagator,
            explicit_response_port,
        )

    @classmethod
    def _create(
        cls,
        Class: Type[T],
        actor_mesh: "PythonActorMesh | PythonActorMeshImpl",
        mailbox: Mailbox,
        shape: Shape,
        proc_mesh: "ProcMesh",
        controller_controller: Optional["_ControllerController"],
        # args and kwargs are passed to the __init__ method of the user defined
        # python actor object.
        *args: Any,
        **kwargs: Any,
    ) -> "ActorMesh[T]":
        if isinstance(actor_mesh, PythonActorMeshImpl):
            actor_mesh = _ActorMeshRefImpl.from_hyperactor_mesh(
                mailbox, shape, actor_mesh, proc_mesh
            )

        mesh = cls(Class, actor_mesh, mailbox, shape, proc_mesh)

        async def null_func(*_args: Iterable[Any], **_kwargs: Dict[str, Any]) -> None:
            return None

        # send __init__ message to the mesh to initialize the user defined
        # python actor object.
        ep = mesh._endpoint(
            MethodSpecifier.Init(),
            null_func,
            None,
            False,
        )
        send(ep, (mesh._class, proc_mesh, controller_controller, *args), kwargs)

        return mesh

    @classmethod
    def from_actor_id(
        cls,
        Class: Type[T],
        actor_id: ActorId,
        mailbox: Mailbox,
    ) -> "ActorMesh[T]":
        return cls(
            Class, _SingletonActorAdapator(actor_id), mailbox, singleton_shape, None
        )

    def __reduce_ex__(self, protocol: ...) -> "Tuple[Type[ActorMesh], Tuple[Any, ...]]":
        return ActorMesh, (self._class, self._inner, self._mailbox, self._shape, None)

    @property
    def _ndslice(self) -> NDSlice:
        return self._shape.ndslice

    @property
    def _labels(self) -> Iterable[str]:
        return self._shape.labels

    def _new_with_shape(self, shape: Shape) -> "ActorMesh[T]":
        sliced = self._inner.new_with_shape(shape)
        return ActorMesh(self._class, sliced, self._mailbox, shape, self._proc_mesh)

    def __repr__(self) -> str:
        return f"ActorMesh(class={self._class}, shape={self._shape}), inner={type(self._inner)})"

    def stop(self) -> "Future[None]":
        return Future(coro=self._inner.stop())

    @property
    def initialized(self) -> Future[None]:
        return Future(coro=self._inner.initialized())


class ActorError(Exception):
    """
    Deterministic problem with the user's code.
    For example, an OOM resulting in trying to allocate too much GPU memory, or violating
    some invariant enforced by the various APIs.
    """

    def __init__(
        self,
        exception: Exception,
        message: str = "A remote actor call has failed.",
    ) -> None:
        self.exception = exception
        # Need to stringify the exception early, because the PyPI package
        # exceptiongroup may monkeypatch the "TracebackException" class for python
        # versions < 3.11. If it gets unpickled in a different scope without
        # using that monkeypatch, it'll have an exception in "format()".
        # Store the traceback string instead which shouldn't change between machines.
        actor_mesh_ref_tb = TracebackException.from_exception(exception).format()
        # Replace any traceback lines to indicate it's a remote call traceback.
        actor_mesh_ref_tb = (
            s.replace(
                "Traceback (most recent call last):",
                "Traceback of where the remote call failed (most recent call last):",
            )
            for s in actor_mesh_ref_tb
        )
        self.exception_formatted = "".join(actor_mesh_ref_tb)
        self.message = message

    def __str__(self) -> str:
        return f"{self.message}\n {self.exception_formatted}"


def current_actor_name() -> str:
    return str(context().actor_instance.actor_id)


def current_rank() -> Point:
    return context().message_rank


def current_size() -> Dict[str, int]:
    r = context().message_rank
    return dict(zip(r.shape.labels, r.shape.ndslice.sizes))<|MERGE_RESOLUTION|>--- conflicted
+++ resolved
@@ -14,11 +14,6 @@
 import logging
 import random
 import traceback
-<<<<<<< HEAD
-from abc import ABC, abstractmethod
-=======
-
->>>>>>> 003b1776
 from dataclasses import dataclass
 from traceback import TracebackException
 from typing import (
@@ -125,7 +120,6 @@
     pass
 
 
-<<<<<<< HEAD
 @rust_struct("monarch_hyperactor::mailbox::Instance")
 class Instance:
     @property
@@ -159,8 +153,16 @@
         raise NotImplementedError("NYI: complete for release 0.0")
 
     @property
-    def proc(self) -> "ProcMesh":
-        raise NotImplementedError("NYI: compelte for release 0.0")
+    def proc_mesh(self) -> "ProcMesh": ...
+
+    @proc_mesh.setter
+    def proc_mesh(self, value: "ProcMesh") -> None: ...
+
+    @property
+    def _controller_controller(self) -> "_ControllerController": ...
+
+    @_controller_controller.setter
+    def _controller_controller(self, value: "_ControllerController") -> None: ...
 
 
 @rust_struct("monarch_hyperactor::mailbox::Context")
@@ -187,25 +189,6 @@
 
     @staticmethod
     def _root_client_context() -> "Context": ...
-=======
-@dataclass
-class MonarchContext:
-    mailbox: Mailbox
-    proc_id: str
-    point: Point
-    controller_controller: Optional["_ControllerController"]
-    proc_mesh: Optional["ProcMesh"]  # actually this is a ProcMeshRef under the hood
-
-    @staticmethod
-    def get() -> "MonarchContext":
-        c = _context.get(None)
-        if c is None:
-            mb = Mailbox.root_client_mailbox()
-            proc_id = mb.actor_id.proc_id
-            c = MonarchContext(mb, proc_id, Point(0, singleton_shape), None, None)
-            _context.set(c)
-        return c
->>>>>>> 003b1776
 
 
 _context: contextvars.ContextVar[Context] = contextvars.ContextVar(
@@ -217,6 +200,10 @@
     c = _context.get(None)
     if c is None:
         c = Context._root_client_context()
+        _context.set(c)
+        from monarch._src.actor.proc_mesh import _get_controller_controller
+
+        c.actor_instance._controller_controller = _get_controller_controller()
     return c
 
 
@@ -763,7 +750,8 @@
         self.instance: object | None = None
         # TODO: (@pzhang) remove this with T229200522
         self._saved_error: ActorError | None = None
-        self._ctx: Optional[MonarchContext] = None
+        self._proc_mesh: Optional[ProcMesh] = None
+        self._controller_controller: Optional["_ControllerController"] = None
 
     async def handle(
         self,
@@ -778,22 +766,6 @@
         # response_port can be None. If so, then sending to port will drop the response,
         # and raise any exceptions to the caller.
         try:
-<<<<<<< HEAD
-=======
-            ctx = self._ctx
-            if ctx is None:
-                # we reuse ctx across the actor so that send_queue is preserved between calls.
-                ctx = self._ctx = MonarchContext(
-                    mailbox,
-                    mailbox.actor_id.proc_id,
-                    Point(rank, shape),
-                    None,
-                    None,
-                )
-            ctx.mailbox = mailbox
-            ctx.proc_id = mailbox.actor_id.proc_id
-            ctx.point = Point(rank, shape)
->>>>>>> 003b1776
             _context.set(ctx)
 
             DebugContext.set(DebugContext())
@@ -802,10 +774,7 @@
 
             match method:
                 case MethodSpecifier.Init():
-                    Class, proc_mesh, controller_controller, *args = args
-                    ctx.controller_controller = controller_controller
-                    ctx.proc_mesh = proc_mesh
-                    _context.set(ctx)
+                    Class, self._proc_mesh, self._controller_controller, *args = args
                     try:
                         self.instance = Class(*args, **kwargs)
                     except Exception as e:
@@ -839,6 +808,10 @@
                         f" This is likely due to an earlier error: {self._saved_error}"
                     )
                 raise AssertionError(error_message)
+            assert self._controller_controller is not None
+            ctx.actor_instance._controller_controller = self._controller_controller
+            assert self._proc_mesh is not None
+            ctx.actor_instance.proc_mesh = self._proc_mesh
             the_method = getattr(self.instance, method_name)
             if isinstance(the_method, EndpointProperty):
                 module = the_method._method.__module__
@@ -907,17 +880,10 @@
                 ctx = context()
                 rank = ctx.message_rank.rank
                 pdb_wrapper = PdbWrapper(
-<<<<<<< HEAD
                     rank,
                     ctx.message_rank.shape.coordinates(rank),
                     ctx.actor_instance.actor_id,
-                    DebugManager.ref().get_debug_client.call_one().get(),
-=======
-                    ctx.point.rank,
-                    ctx.point.shape.coordinates(ctx.point.rank),
-                    ctx.mailbox.actor_id,
                     debug_controller(),
->>>>>>> 003b1776
                 )
                 DebugContext.set(DebugContext(pdb_wrapper))
                 pdb_wrapper.post_mortem(exc_tb)
