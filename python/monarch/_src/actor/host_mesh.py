# Copyright (c) Meta Platforms, Inc. and affiliates.
# All rights reserved.
#
# This source code is licensed under the BSD-style license found in the
# LICENSE file in the root directory of this source tree.

# pyre-unsafe

import warnings
from math import prod

from typing import Callable, Dict, Optional, Tuple, TYPE_CHECKING

from monarch._rust_bindings.monarch_hyperactor.alloc import AllocConstraints, AllocSpec
from monarch._rust_bindings.monarch_hyperactor.shape import Extent, Slice

from monarch._src.actor.actor_mesh import context
from monarch._src.actor.allocator import AllocateMixin, AllocHandle, LocalAllocator
from monarch._src.actor.proc_mesh import (
    _get_bootstrap_args,
    ProcessAllocator,
    ProcMeshV0,
)
from monarch._src.actor.shape import MeshTrait, NDSlice, Shape
from monarch._src.actor.v1 import enabled as v1_enabled
from monarch._src.actor.v1.host_mesh import (
<<<<<<< HEAD
    _bootstrap_cmd,  # noqa
=======
    _bootstrap_cmd,
>>>>>>> e34224e3
    create_local_host_mesh as create_local_host_mesh_v1,
    fake_in_process_host as fake_in_process_host_v1,
    host_mesh_from_alloc as host_mesh_from_alloc_v1,
    HostMesh as HostMeshV1,
    hosts_from_config as hosts_from_config_v1,
    this_host as this_host_v1,
    this_proc as this_proc_v1,
)
from monarch.tools.config.workspace import Workspace


def this_host_v0() -> "HostMeshV0":
    """
    The current machine.

    This is just shorthand for looking it up via the context
    """
    host_mesh = context().actor_instance.proc.host_mesh
    assert isinstance(host_mesh, HostMeshV0), "expected v0 HostMesh, got v1 HostMesh"
    return host_mesh


def this_proc_v0() -> "ProcMeshV0":
    """
    The current singleton process that this specific actor is
    running on
    """
    proc = context().actor_instance.proc
    assert isinstance(proc, ProcMeshV0), "expected v1 ProcMesh, got v0 ProcMesh"
    return proc


def create_local_host_mesh_v0() -> "HostMeshV0":
    """
    Create a local host mesh for the current machine.

    Returns:
        HostMesh: A single-host mesh configured for local process allocation.
    """
    cmd, args, env = _get_bootstrap_args()
    return HostMeshV0(Shape.unity(), ProcessAllocator(cmd, args, env))


class HostMeshV0(MeshTrait):
    """
    HostMesh represents a collection of compute hosts that can be used to spawn
    processes and actors. The class requires you to provide your AllocateMixin that
    interfaces with the underlying resource allocator of your choice.
    """

    def __init__(
        self,
        shape: Shape,
        allocator: AllocateMixin,
        alloc_constraints: Optional[AllocConstraints] = None,
    ):
        warnings.warn(
            (
                "DEPRECATION WARNING: using a deprecated version of HostMesh. This is going be removed imminently. "
                "Make sure you aren't running with `MONARCH_V0_WORKAROUND_DO_NOT_USE=1` to get the new version of "
                "HostMesh."
            ),
            DeprecationWarning,
            stacklevel=2,
        )
        self._allocator = allocator
        self._alloc_constraints = alloc_constraints
        self._shape = shape
        self._spawned = 0

    def _alloc(self, hosts: int, gpus: int) -> "AllocHandle":
        spec: AllocSpec = AllocSpec(
            self._alloc_constraints or AllocConstraints(), hosts=hosts, gpus=gpus
        )
        return self._allocator.allocate(spec)

    def spawn_procs(
        self,
        per_host: Optional[Dict[str, int]] = None,
        bootstrap: Optional[Callable[[], None]] = None,
    ) -> "ProcMeshV0":
        """
        Start new processes on this host mesh. By default this starts one proc
        on each host in the mesh. Additional procs can be started using `per_host` to
        specify the local shape, e.g.`
            per_host = {'gpus': 8}
        Will create a proc mesh with an additional 'gpus' dimension.

        `bootstrap` is a function that will be run at startup on each proc and can be used to e.g.
        configure CUDA or NCCL. We guarantee that CUDA has not been initialized before boostrap is called.

        TODO: For now, a new allocator is created for every new ProcMesh.
        """
        if per_host is None:
            per_host = {}
        if self._spawned > 0 and len(self._ndslice) > 1:
            warnings.warn(
                "spawning multiple procs on the same host mesh is kinda fake at the moment, there is no guarentee that the two different spawns will be on shared hosts",
                stacklevel=2,
            )
        self._spawned += 1
        hosts = len(self._ndslice)
        flat_per_host = prod(per_host.values())
        alloc_handle = self._alloc(hosts, flat_per_host)

        new_extent = dict(zip(self._labels, self._ndslice.sizes))

        conflicting_keys = set(per_host.keys()) & set(new_extent.keys())
        if conflicting_keys:
            raise ValueError(
                f"host mesh already has dims {', '.join(sorted(conflicting_keys))}"
            )

        new_extent.update(per_host)
        return ProcMeshV0.from_alloc(alloc_handle.reshape(new_extent), bootstrap)

    @property
    def _ndslice(self) -> NDSlice:
        return self._shape.ndslice

    @property
    def _labels(self) -> Tuple[str, ...]:
        return tuple(self._shape.labels)

    def _new_with_shape(self, shape: Shape) -> "HostMeshV0":
        warnings.warn(
            "Slicing a host mesh is kinda fake at the moment, there is no guarentee that procs in the slice will end up on the corresponding hosts",
            stacklevel=2,
        )
        return HostMeshV0(
            Shape(self._labels, NDSlice.new_row_major(self._ndslice.sizes)),
            self._allocator,
        )

    async def sync_workspace(
        self,
        workspace: Workspace,
        conda: bool = False,
        auto_reload: bool = False,
    ) -> None:
        """
        Sync local code changes to the remote hosts.

        Args:
            workspace: The workspace to sync.
            conda: If True, also sync the currently activated conda env.
            auto_reload: If True, automatically reload the workspace on changes.
        """
        raise NotImplementedError("sync_workspace is not implemented for v0 HostMesh")


def fake_in_process_host_v0() -> "HostMeshV0":
    """
    Create a host mesh for testing and development using a local allocator.

    Returns:
        HostMesh: A host mesh configured with local allocation for in-process use.
    """
    return HostMeshV0(Shape.unity(), LocalAllocator())


def hosts_from_config_v0(name: str):
    """
    Get the host mesh 'name' from the monarch configuration for the project.

    This config can be modified so that the same code can create meshes from scheduler sources,
    and different sizes etc.

    WARNING: This function is a standin so that our getting_started example code works. The real implementation
    needs an RFC design.
    """

    shape = Shape(["hosts"], NDSlice.new_row_major([2]))
    return HostMeshV0(shape, ProcessAllocator(*_get_bootstrap_args()))


def host_mesh_from_alloc_v0(
    name: str, extent: Extent, allocator: AllocateMixin, constraints: AllocConstraints
) -> HostMeshV0:
    return HostMeshV0(
        Shape(extent.labels, Slice.new_row_major(extent.sizes)),
        allocator,
        constraints,
    )


if v1_enabled or TYPE_CHECKING:
    this_host = this_host_v1
    this_proc = this_proc_v1
    create_local_host_mesh = create_local_host_mesh_v1
    fake_in_process_host = fake_in_process_host_v1
    HostMesh = HostMeshV1
    hosts_from_config = hosts_from_config_v1
    host_mesh_from_alloc = host_mesh_from_alloc_v1
else:
    this_host = this_host_v0
    this_proc = this_proc_v0
    create_local_host_mesh = create_local_host_mesh_v0
    fake_in_process_host = fake_in_process_host_v0
    HostMesh = HostMeshV0
    hosts_from_config = hosts_from_config_v0
    host_mesh_from_alloc = host_mesh_from_alloc_v0<|MERGE_RESOLUTION|>--- conflicted
+++ resolved
@@ -24,11 +24,7 @@
 from monarch._src.actor.shape import MeshTrait, NDSlice, Shape
 from monarch._src.actor.v1 import enabled as v1_enabled
 from monarch._src.actor.v1.host_mesh import (
-<<<<<<< HEAD
-    _bootstrap_cmd,  # noqa
-=======
     _bootstrap_cmd,
->>>>>>> e34224e3
     create_local_host_mesh as create_local_host_mesh_v1,
     fake_in_process_host as fake_in_process_host_v1,
     host_mesh_from_alloc as host_mesh_from_alloc_v1,
