--- conflicted
+++ resolved
@@ -80,9 +80,6 @@
     "Extent",
     "run_worker_loop_forever",
     "attach_to_workers",
-<<<<<<< HEAD
+    "enable_transport",
     "Context",
-=======
-    "enable_transport",
->>>>>>> 6ca383ac
 ]