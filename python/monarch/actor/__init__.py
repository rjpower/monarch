--- conflicted
+++ resolved
@@ -16,10 +16,6 @@
     current_actor_name,
     current_rank,
     current_size,
-<<<<<<< HEAD
-    MonarchContext,
-=======
->>>>>>> a9811e6b
     Point,
     port,
     send,
