/*
 * Copyright (c) Meta Platforms, Inc. and affiliates.
 * All rights reserved.
 *
 * This source code is licensed under the BSD-style license found in the
 * LICENSE file in the root directory of this source tree.
 */

use std::collections::HashMap;
use std::fmt;
use std::ops::Deref;
use std::panic::Location;
use std::sync::Arc;
use std::sync::atomic::AtomicUsize;
use std::sync::atomic::Ordering;

use async_trait::async_trait;
use dashmap::DashMap;
use futures::future::join_all;
use hyperactor::Actor;
use hyperactor::ActorHandle;
use hyperactor::ActorId;
use hyperactor::ActorRef;
use hyperactor::Instance;
use hyperactor::Mailbox;
use hyperactor::Named;
use hyperactor::RemoteMessage;
use hyperactor::WorldId;
use hyperactor::actor::ActorStatus;
use hyperactor::actor::RemoteActor;
use hyperactor::actor::remote::Remote;
use hyperactor::cap;
use hyperactor::channel;
use hyperactor::channel::ChannelAddr;
use hyperactor::mailbox;
use hyperactor::mailbox::BoxableMailboxSender;
use hyperactor::mailbox::BoxedMailboxSender;
use hyperactor::mailbox::DialMailboxRouter;
use hyperactor::mailbox::MailboxServer;
use hyperactor::mailbox::MessageEnvelope;
use hyperactor::mailbox::PortHandle;
use hyperactor::mailbox::PortReceiver;
use hyperactor::mailbox::Undeliverable;
use hyperactor::metrics;
use hyperactor::proc::Proc;
use hyperactor::reference::ProcId;
use hyperactor::supervision::ActorSupervisionEvent;
use ndslice::Range;
use ndslice::Shape;
use ndslice::ShapeError;
use tokio::sync::mpsc;

use crate::CommActor;
use crate::Mesh;
use crate::actor_mesh::CAST_ACTOR_MESH_ID;
use crate::actor_mesh::RootActorMesh;
use crate::alloc::Alloc;
use crate::alloc::AllocExt;
use crate::alloc::AllocatedProc;
use crate::alloc::AllocatorError;
use crate::alloc::ProcState;
use crate::alloc::ProcStopReason;
use crate::assign::Ranks;
use crate::comm::CommActorMode;
use crate::proc_mesh::mesh_agent::GspawnResult;
use crate::proc_mesh::mesh_agent::MeshAgentMessageClient;
use crate::proc_mesh::mesh_agent::ProcMeshAgent;
use crate::proc_mesh::mesh_agent::StopActorResult;
use crate::reference::ProcMeshId;
use crate::router;
use crate::shortuuid::ShortUuid;

pub mod mesh_agent;

use std::sync::OnceLock;
use std::sync::RwLock;

/// Single, process-wide supervision sink storage.
///
/// This is a pragmatic "good enough for now" global used to route
/// undeliverables observed by the process-global root client (c.f.
/// [`global_root_client`])to the *currently active* `ProcMesh`. Newer
/// meshes override older ones ("last sink wins").
static GLOBAL_SUPERVISION_SINK: OnceLock<RwLock<Option<PortHandle<ActorSupervisionEvent>>>> =
    OnceLock::new();

/// Returns the lazily-initialized container that holds the current
/// process-global supervision sink.
///
/// Internal helper: callers should use `set_global_supervision_sink`
/// and `get_global_supervision_sink` instead.
fn sink_cell() -> &'static RwLock<Option<PortHandle<ActorSupervisionEvent>>> {
    GLOBAL_SUPERVISION_SINK.get_or_init(|| RwLock::new(None))
}

/// Install (or replace) the process-global supervision sink.
///
/// This function enforces "last sink wins" semantics: if a sink was
/// already installed, it is replaced and the previous sink is
/// returned. Called from `ProcMesh::allocate_boxed`, after creating
/// the mesh's supervision port.
///
/// Returns:
/// - `Some(prev)` if a prior sink was installed, allowing the caller
///   to log/inspect it if desired;
/// - `None` if this is the first sink.
///
/// Thread-safety: takes a write lock briefly to swap the handle.
pub(crate) fn set_global_supervision_sink(
    sink: PortHandle<ActorSupervisionEvent>,
) -> Option<PortHandle<ActorSupervisionEvent>> {
    let cell = sink_cell();
    let mut guard = cell.write().unwrap();
    let prev = guard.take();
    *guard = Some(sink);
    prev
}

/// Get a clone of the current process-global supervision sink, if
/// any.
///
/// This is used by the process-global root client [c.f.
/// `global_root_client`] to forward undeliverables once a mesh has
/// installed its sink. If no sink has been installed yet, returns
/// `None` and callers should defer/ignore forwarding until one
/// appears.
///
/// Thread-safety: takes a read lock briefly; cloning the `PortHandle`
/// is cheap.
pub(crate) fn get_global_supervision_sink() -> Option<PortHandle<ActorSupervisionEvent>> {
    sink_cell().read().unwrap().clone()
}

/// Context use by root client to send messages.
/// This mailbox allows us to open ports before we know which proc the
/// messages will be sent to.
pub fn global_root_client() -> &'static Instance<()> {
    static GLOBAL_INSTANCE: OnceLock<(Instance<()>, ActorHandle<()>)> = OnceLock::new();
    let (instance, _) = GLOBAL_INSTANCE.get_or_init(|| {
        let world_id = WorldId(ShortUuid::generate().to_string());
        let client_proc_id = ProcId::Ranked(world_id.clone(), 0);
        let client_proc = Proc::new(client_proc_id.clone(), router::global().clone().boxed());
        router::global().bind(world_id.clone().into(), client_proc.clone());

        let (client, handle) = client_proc
            .instance("client")
            .expect("root instance create");

        // Bind the global root client's undeliverable port and
        // forward any undeliverable messages to the currently active
        // supervision sink.
        //
        // The resolver (`get_global_supervision_sink`) is passed as a
        // function pointer, so each time an undeliverable is
        // processed, we look up the *latest* sink. This allows the
        // root client to seamlessly track whichever ProcMesh most
        // recently installed a supervision sink (e.g., the
        // application mesh instead of an internal controller mesh).
        //
        // The hook logs each undeliverable, along with whether a sink
        // was present at the time of receipt, which helps diagnose
        // lost or misrouted events.
        let (undeliverable_tx, undeliverable_rx) =
            client.open_port::<Undeliverable<MessageEnvelope>>();
        undeliverable_tx.bind_to(Undeliverable::<MessageEnvelope>::port());
        hyperactor::mailbox::supervise_undeliverable_messages_with(
            undeliverable_rx,
            crate::proc_mesh::get_global_supervision_sink,
            |env| {
                let sink_present = crate::proc_mesh::get_global_supervision_sink().is_some();
                tracing::info!(
                    actor = %env.dest().actor_id(),
                    headers = ?env.headers(),
                    sink_present,
                    "global root client undeliverable observed"
                );
            },
        );

        (client, handle)
    });
    instance
}

type ActorEventRouter = Arc<DashMap<ActorMeshName, mpsc::UnboundedSender<ActorSupervisionEvent>>>;
/// A ProcMesh maintains a mesh of procs whose lifecycles are managed by
/// an allocator.
pub struct ProcMesh {
    // The underlying set of events. It is None if it has been transferred to
    // a proc event observer.
    event_state: Option<EventState>,
    actor_event_router: ActorEventRouter,
    shape: Shape,
    ranks: Vec<(ShortUuid, ProcId, ChannelAddr, ActorRef<ProcMeshAgent>)>,
    #[allow(dead_code)] // will be used in subsequent diff
    client_proc: Proc,
    client: Mailbox,
    comm_actors: Vec<ActorRef<CommActor>>,
    world_id: WorldId,
}

struct EventState {
    alloc: Box<dyn Alloc + Send + Sync>,
    supervision_events: PortReceiver<ActorSupervisionEvent>,
}

impl ProcMesh {
    #[hyperactor::instrument(fields(name = "ProcMesh::allocate"))]
    pub async fn allocate(
        alloc: impl Alloc + Send + Sync + 'static,
    ) -> Result<Self, AllocatorError> {
        ProcMesh::allocate_boxed(Box::new(alloc)).await
    }

    /// Allocate a new ProcMesh from the provided allocator. Allocate returns
    /// after the mesh has been successfully (and fully) allocated, returning
    /// early on any allocation failure.
    #[track_caller]
    pub fn allocate_boxed(
        alloc: Box<dyn Alloc + Send + Sync>,
    ) -> impl std::future::Future<Output = Result<Self, AllocatorError>> {
        Self::allocate_boxed_inner(alloc, Location::caller())
    }

    fn alloc_counter() -> &'static AtomicUsize {
        static C: OnceLock<AtomicUsize> = OnceLock::new();
        C.get_or_init(|| AtomicUsize::new(0))
    }

    #[hyperactor::observe_result("ProcMesh")]
    async fn allocate_boxed_inner(
        mut alloc: Box<dyn Alloc + Send + Sync>,
        loc: &'static Location<'static>,
    ) -> Result<Self, AllocatorError> {
        let alloc_id = Self::alloc_counter().fetch_add(1, Ordering::Relaxed) + 1;
        let world = alloc.world_id().name().to_string();
        tracing::info!(
            name = "ProcMesh::Allocate::Attempt",
            %world,
            alloc_id,
            caller = %format!("{}:{}", loc.file(), loc.line()),
            shape = ?alloc.shape(),
            "allocating proc mesh"
        );

        // 1. Initialize the alloc, producing the initial set of ranked procs:
        let running = alloc.initialize().await?;

<<<<<<< HEAD
        // 2. Set up routing to the initialized procs; these require dialing.
        let router = DialMailboxRouter::new();
        for AllocatedProc { proc_id, addr, .. } in running.iter() {
            if proc_id.is_direct() {
                continue;
=======
        while !running.is_full() {
            let Some(state) = alloc.next().await else {
                // Alloc finished before it was fully allocated.
                return Err(AllocatorError::Incomplete(alloc.extent().clone()));
            };
            let state_cloned = state.clone();
            let state_str = format!("ProcMesh::Allocate::{}", state_cloned.as_ref());
            match state {
                ProcState::Created { proc_id, point, .. } => {
                    let rank = point.rank();
                    if let Some(old_proc_id) = proc_ids.insert(rank, proc_id.clone()) {
                        tracing::warn!("rank {rank} reassigned from {old_proc_id} to {proc_id}");
                    }
                    tracing::info!(
                        name = state_str,
                        rank = rank,
                        alloc_id = alloc_id,
                        "proc {} rank {}: created",
                        proc_id,
                        rank
                    );
                }
                ProcState::Running {
                    proc_id,
                    mesh_agent,
                    addr,
                } => {
                    let Some(rank) = proc_ids.rank(&proc_id) else {
                        tracing::warn!(
                            name = state_str,
                            alloc_id = alloc_id,
                            "proc id {proc_id} running, but not created"
                        );
                        continue;
                    };

                    if let Some((old_addr, old_mesh_agent)) =
                        running.insert(*rank, (addr.clone(), mesh_agent.clone()))
                    {
                        tracing::warn!(
                            name = state_str,
                            alloc_id = alloc_id,
                            "duplicate running notifications for {proc_id}, addr:{addr}, mesh_agent:{mesh_agent}, old addr:{old_addr}, old mesh_agent:{old_mesh_agent}"
                        )
                    }
                    tracing::info!(
                        name = state_str,
                        alloc_id = alloc_id,
                        "proc {} rank {}: running at addr:{addr} mesh_agent:{mesh_agent}",
                        proc_id,
                        rank
                    );
                }
                // TODO: We should push responsibility to the allocator, which
                // can choose to either provide a new proc or emit a
                // ProcState::Failed to fail the whole allocation.
                ProcState::Stopped { proc_id, reason } => {
                    tracing::error!(
                        name = state_str,
                        alloc_id = alloc_id,
                        "allocation failed for proc_id {}: {}",
                        proc_id,
                        reason
                    );
                    return Err(AllocatorError::Other(anyhow::Error::msg(reason)));
                }
                ProcState::Failed {
                    world_id,
                    description,
                } => {
                    tracing::error!(
                        name = state_str,
                        alloc_id = alloc_id,
                        "allocation failed for world {}: {}",
                        world_id,
                        description
                    );
                    return Err(AllocatorError::Other(anyhow::Error::msg(description)));
                }
>>>>>>> 1f84ddf5
            }
            router.bind(proc_id.clone().into(), addr.clone());
        }

        // 3. Set up a client proc for the mesh itself, so that we can attach ourselves
        //    to it, and communicate with the agents. We wire it into the same router as
        //    everything else, so now the whole mesh should be able to communicate.
        let client_proc_id =
            ProcId::Ranked(WorldId(format!("{}_manager", alloc.world_id().name())), 0);
        let (client_proc_addr, client_rx) = channel::serve(ChannelAddr::any(alloc.transport()))
            .await
            .map_err(|err| AllocatorError::Other(err.into()))?;
        tracing::info!(
            name = "ProcMesh::Allocate::ChannelServe",
            alloc_id = alloc_id,
            "client proc started listening on addr: {client_proc_addr}"
        );
        let client_proc = Proc::new(
            client_proc_id.clone(),
            BoxedMailboxSender::new(router.clone()),
        );
        client_proc.clone().serve(client_rx);
        router.bind(client_proc_id.clone().into(), client_proc_addr.clone());

        // 4. Bind the dial router to the global router, so that everything is
        //    connected to a single root.
        router::global().bind_dial_router(&router);

        let supervisor = client_proc.attach("supervisor")?;
        let (supervision_port, supervision_events) =
            supervisor.open_port::<ActorSupervisionEvent>();

        // 5. Install this mesh’s supervision sink.
        //
        // We intentionally use "last sink wins": if multiple
        // ProcMeshes exist in the process (e.g., a hidden
        // controller_controller mesh and the app/test mesh), the most
        // recently allocated mesh’s sink replaces the prior global
        // sink.
        //
        // Scope: this only affects undeliverables that arrive on the
        // `global_root_client()` undeliverable port. Per-mesh client
        // bindings (set up below) are unaffected and continue to
        // forward their own undeliverables to this mesh’s
        // `supervision_port`.
        //
        // NOTE: This is a pragmatic stopgap to restore correct
        // routing with multiple meshes in-process. If/when we move to
        // per-world root clients, this override can be removed.
        let _prev = set_global_supervision_sink(supervision_port.clone());

        // Wire this mesh’s *own* client mailbox to supervision.
        //
        // Attach a client mailbox for this `ProcMesh`, bind its
        // undeliverable port, and forward those undeliverables as
        // `ActorSupervisionEvent` records into this mesh's
        // supervision_port.
        //
        // Scope: covers undeliverables observed on this mesh's client
        // mailbox only. It does not affect other meshes or the
        // `global_root_client()`.
        let client = client_proc.attach("client")?;
        // Bind an undeliverable message port in the client.
        let (undeliverable_messages, client_undeliverable_receiver) =
            client.open_port::<Undeliverable<MessageEnvelope>>();
        undeliverable_messages.bind_to(Undeliverable::<MessageEnvelope>::port());
        hyperactor::mailbox::supervise_undeliverable_messages(
            supervision_port.clone(),
            client_undeliverable_receiver,
            |env| {
                tracing::info!(actor=%env.dest().actor_id(), "per-mesh client undeliverable observed");
            },
        );

        // Ensure that the global router is served so that agents may reach us.
        let router_channel_addr = router::global()
            .serve(&alloc.transport())
            .await
            .map_err(|err| AllocatorError::Other(err.into()))?;
        tracing::info!("router channel started listening on addr: {router_channel_addr}");

        // 6. Configure the mesh agents. This transmits the address book to all agents,
        //    so that they can resolve and route traffic to all nodes in the mesh.
        let address_book: HashMap<_, _> = running
            .iter()
            .map(
                |AllocatedProc {
                     addr, mesh_agent, ..
                 }| { (mesh_agent.actor_id().proc_id().clone(), addr.clone()) },
            )
            .collect();

        let (config_handle, mut config_receiver) = client.open_port();
        for (rank, AllocatedProc { mesh_agent, .. }) in running.iter().enumerate() {
            mesh_agent
                .configure(
                    &client,
                    rank,
                    router_channel_addr.clone(),
                    Some(supervision_port.bind()),
                    address_book.clone(),
                    config_handle.bind(),
                )
                .await?;
        }
        let mut completed = Ranks::new(running.len());
        while !completed.is_full() {
            let rank = config_receiver
                .recv()
                .await
                .map_err(|err| AllocatorError::Other(err.into()))?;
            if completed.insert(rank, rank).is_some() {
                tracing::warn!("multiple completions received for rank {}", rank);
            }
        }

        // For reasons I fail to fully understand, the below call fails
        // when invoked from `pyo3_async_runtimes::tokio::future_into_py`
        // when using a closure. It appears to be some subtle failure of
        // the compiler to unify lifetimes. If we use a function instead,
        // it does better.
        //
        // Interestingly, this only appears to fail in *specific* caller
        // contexts (e.g., https://fburl.com/code/evfgtfx1), and the error
        // is reported there as "implementation of `std::ops::FnOnce` is not general enough",
        // suggesting some failure of modularity in the compiler's lifetime
        // unification!
        //
        // Baffling and unsettling.
        fn project_mesh_agent_ref(allocated_proc: &AllocatedProc) -> ActorRef<ProcMeshAgent> {
            allocated_proc.mesh_agent.clone()
        }

        // 7. Start comm actors and set them up to communicate via the same address book.

        // Spawn a comm actor on each proc, so that they can be used
        // to perform tree distribution and accumulation.
        let comm_actors = Self::spawn_on_procs::<CommActor>(
            &client,
            running.iter().map(project_mesh_agent_ref),
            "comm",
            &Default::default(),
        )
        .await?;
        let address_book: HashMap<_, _> = comm_actors.iter().cloned().enumerate().collect();
        // Now that we have all of the spawned comm actors, kick them all into
        // mesh mode.
        for (rank, comm_actor) in comm_actors.iter().enumerate() {
            comm_actor
                .send(&client, CommActorMode::Mesh(rank, address_book.clone()))
                .map_err(anyhow::Error::from)?;
        }

        let shape = alloc.shape().clone();
        let world_id = alloc.world_id().clone();
        metrics::PROC_MESH_ALLOCATION.add(1, hyperactor_telemetry::kv_pairs!());

        Ok(Self {
            event_state: Some(EventState {
                alloc,
                supervision_events,
            }),
            actor_event_router: Arc::new(DashMap::new()),
            shape,
            ranks: running
                .into_iter()
                .map(
                    |AllocatedProc {
                         create_key,
                         proc_id,
                         addr,
                         mesh_agent,
                     }| (create_key, proc_id, addr, mesh_agent),
                )
                .collect(),
            client_proc,
            client,
            comm_actors,
            world_id,
        })
    }

    async fn spawn_on_procs<A: Actor + RemoteActor>(
        cx: &(impl cap::CanSend + cap::CanOpenPort),
        agents: impl IntoIterator<Item = ActorRef<ProcMeshAgent>> + '_,
        actor_name: &str,
        params: &A::Params,
    ) -> Result<Vec<ActorRef<A>>, anyhow::Error>
    where
        A::Params: RemoteMessage,
    {
        let remote = Remote::collect();
        let actor_type = remote
            .name_of::<A>()
            .ok_or(anyhow::anyhow!("actor not registered"))?
            .to_string();

        let (completed_handle, mut completed_receiver) = mailbox::open_port(cx);
        let mut n = 0;
        for agent in agents {
            agent
                .gspawn(
                    cx,
                    actor_type.clone(),
                    actor_name.to_string(),
                    bincode::serialize(params)?,
                    completed_handle.bind(),
                )
                .await?;
            n += 1;
        }
        let mut completed = Ranks::new(n);
        while !completed.is_full() {
            let result = completed_receiver.recv().await?;
            match result {
                GspawnResult::Success { rank, actor_id } => {
                    if completed.insert(rank, actor_id).is_some() {
                        tracing::warn!("multiple completions received for rank {}", rank);
                    }
                }
                GspawnResult::Error(error_msg) => {
                    metrics::PROC_MESH_ACTOR_FAILURES.add(
                        1,
                        hyperactor_telemetry::kv_pairs!(
                            "actor_name" => actor_name.to_string(),
                            "error" => error_msg.clone(),
                        ),
                    );

                    anyhow::bail!("gspawn failed: {}", error_msg);
                }
            }
        }

        // `Ranks` really should have some way to convert into a "completed" rank
        // in a one-shot way; the API here is too awkward otherwise.
        Ok(completed
            .into_iter()
            .map(Option::unwrap)
            .map(ActorRef::attest)
            .collect())
    }

    fn agents(&self) -> impl Iterator<Item = ActorRef<ProcMeshAgent>> + '_ {
        self.ranks.iter().map(|(_, _, _, agent)| agent.clone())
    }

    /// Return the comm actor to which casts should be forwarded.
    pub(crate) fn comm_actor(&self) -> &ActorRef<CommActor> {
        &self.comm_actors[0]
    }

    /// Spawn an `ActorMesh` by launching the same actor type on all
    /// agents, using the **same** parameters instance for every
    /// actor.
    ///
    /// - `actor_name`: Name for all spawned actors.
    /// - `params`: Reference to the parameter struct, reused for all
    ///   actors.
    pub async fn spawn<A: Actor + RemoteActor>(
        &self,
        actor_name: &str,
        params: &A::Params,
    ) -> Result<RootActorMesh<'_, A>, anyhow::Error>
    where
        A::Params: RemoteMessage,
    {
        let (tx, rx) = mpsc::unbounded_channel::<ActorSupervisionEvent>();
        {
            // Instantiate supervision routing BEFORE spawning the actor mesh.
            self.actor_event_router.insert(actor_name.to_string(), tx);
            tracing::info!(
                event = "router_insert",
                mesh = %actor_name,
                map_len = self.actor_event_router.len(),
            );
        }
        let root_mesh = RootActorMesh::new(
            self,
            actor_name.to_string(),
            rx,
            Self::spawn_on_procs::<A>(&self.client, self.agents(), actor_name, params).await?,
        );
        Ok(root_mesh)
    }

    /// A client used to communicate with any member of this mesh.
    pub fn client(&self) -> &Mailbox {
        &self.client
    }

    pub fn client_proc(&self) -> &Proc {
        &self.client_proc
    }

    pub fn proc_id(&self) -> &ProcId {
        self.client_proc.proc_id()
    }

    pub fn world_id(&self) -> &WorldId {
        &self.world_id
    }

    /// An event stream of proc events. Each ProcMesh can produce only one such
    /// stream, returning None after the first call.
    pub fn events(&mut self) -> Option<ProcEvents> {
        self.event_state.take().map(|event_state| ProcEvents {
            event_state,
            ranks: self
                .ranks
                .iter()
                .enumerate()
                .map(|(rank, (create_key, proc_id, _addr, _mesh_agent))| {
                    (proc_id.clone(), (rank, create_key.clone()))
                })
                .collect(),
            actor_event_router: self.actor_event_router.clone(),
        })
    }

    pub fn shape(&self) -> &Shape {
        &self.shape
    }

    /// Send stop actors message to all mesh agents for a specific mesh name
    pub async fn stop_actor_by_name(&self, mesh_name: &str) -> Result<(), anyhow::Error> {
        let timeout = hyperactor::config::global::get(hyperactor::config::STOP_ACTOR_TIMEOUT);
        let results = join_all(self.agents().map(|agent| async move {
            let actor_id = ActorId(agent.actor_id().proc_id().clone(), mesh_name.to_string(), 0);
            (
                actor_id.clone(),
                agent
                    .clone()
                    .stop_actor(&self.client, actor_id, timeout.as_millis() as u64)
                    .await,
            )
        }))
        .await;

        for (actor_id, result) in results {
            match result {
                Ok(StopActorResult::Timeout) => {
                    tracing::warn!("timed out while stopping actor {}", actor_id);
                }
                Ok(StopActorResult::NotFound) => {
                    tracing::warn!("no actor {} on proc {}", actor_id, actor_id.proc_id());
                }
                Ok(StopActorResult::Success) => {
                    tracing::info!("stopped actor {}", actor_id);
                }
                Err(e) => {
                    tracing::warn!("error stopping actor {}: {}", actor_id, e);
                }
            }
        }
        Ok(())
    }
}

/// Proc lifecycle events.
#[derive(Debug, Clone)]
pub enum ProcEvent {
    /// The proc of the given rank was stopped with the provided reason.
    Stopped(usize, ProcStopReason),
    /// The proc crashed, with the provided "reason". This is reserved for
    /// unhandled supervision events.
    Crashed(usize, String),
}

impl fmt::Display for ProcEvent {
    fn fmt(&self, f: &mut fmt::Formatter<'_>) -> fmt::Result {
        match self {
            ProcEvent::Stopped(rank, reason) => {
                write!(f, "Proc at rank {} stopped: {}", rank, reason)
            }
            ProcEvent::Crashed(rank, reason) => {
                write!(f, "Proc at rank {} crashed: {}", rank, reason)
            }
        }
    }
}

type ActorMeshName = String;

/// An event stream of [`ProcEvent`]
// TODO: consider using streams for this.
pub struct ProcEvents {
    event_state: EventState,
    // Proc id to its rank and create key.
    ranks: HashMap<ProcId, (usize, ShortUuid)>,
    actor_event_router: ActorEventRouter,
}

impl ProcEvents {
    /// Get the next lifecycle event. The stream is closed when this method
    /// returns `None`.
    pub async fn next(&mut self) -> Option<ProcEvent> {
        loop {
            tokio::select! {
                result = self.event_state.alloc.next() => {
                    tracing::debug!("received ProcEvent alloc update: {result:?}");
                    // Don't disable the outer branch on None: this is always terminal.
                    let Some(alloc_event) = result else {
                        self.actor_event_router.clear();
                        break None;
                    };

                    let ProcState::Stopped { create_key, reason } = alloc_event else {
                        // Ignore non-stopped events for now.
                        continue;
                    };

                    let Some((proc_id, (rank, _create_key))) = self.ranks.iter().find(|(proc_id, (_, key))| key == &create_key) else {
                        tracing::warn!("received stop event for unmapped proc {}", create_key);
                        continue;
                    };

                    metrics::PROC_MESH_PROC_STOPPED.add(
                        1,
                        hyperactor_telemetry::kv_pairs!(
                            "create_key" => create_key.to_string(),
                            "rank" => rank.to_string(),
                            "reason" => reason.to_string(),
                        ),
                    );

                    // Need to send this event to actor meshes to notify them of the proc's death.
                    // TODO(albertli): only send this event to all root actor meshes if any of them use this proc.
                    for entry in self.actor_event_router.iter() {
                        // Make a dummy actor supervision event, all actors on the proc are affected if a proc stops.
                        // TODO(T231868026): find a better way to represent all actors in a proc for supervision event
                        let event = ActorSupervisionEvent {
                            actor_id: proc_id.actor_id("any", 0),
                            actor_status: ActorStatus::Failed(format!("proc {} is stopped", proc_id)),
                            message_headers: None,
                            caused_by: None,
                        };
                        if entry.value().send(event).is_err() {
                            tracing::warn!("unable to transmit supervision event to actor {}", entry.key());
                        }
                    }

                    break Some(ProcEvent::Stopped(*rank, reason));
                }

                // Supervision events for this ProcMesh, delivered on
                // the client's "supervisor" port. Some failures are
                // observed while messages are routed through the
                // comm-actor tree; in those cases the event's
                // `actor_id` points at a comm actor rather than the
                // logical actor-mesh. When the `CAST_ACTOR_MESH_ID`
                // header is present, we normalize the event by
                // rewriting `actor_id` to a synthetic mesh-level id
                // so that routing reaches the correct `ActorMesh`
                // subscribers.
                Ok(mut event) = self.event_state.supervision_events.recv() => {
                    let had_headers = event.message_headers.is_some();
                    tracing::info!(
                        actor = %event.actor_id,
                        status = %event.actor_status,
                        had_headers,
                        "proc supervision: event received"
                    );
                    tracing::debug!(?event, "proc supervision: full event");

                    // Normalize events that came via the comm tree.
                    if let Some(headers) = &event.message_headers {
                        if let Some(actor_mesh_id) = headers.get(CAST_ACTOR_MESH_ID) {
                            let old_actor = event.actor_id.clone();
                            event.actor_id = ActorId(
                                ProcId::Ranked(WorldId(actor_mesh_id.0.0.clone()), 0),
                                actor_mesh_id.1.clone(),
                                0,
                            );
                            tracing::debug!(
                                old_actor = %old_actor,
                                new_actor = %event.actor_id,
                                "proc supervision: remapped comm-actor id to mesh id from CAST_ACTOR_MESH_ID"
                            );
                        } else {
                            tracing::debug!(
                                "proc supervision: headers present but no CAST_ACTOR_MESH_ID; leaving actor_id unchanged"
                            );
                        }
                    } else {
                        tracing::debug!("proc supervision: no headers attached; leaving actor_id unchanged");
                    }

                    // Forward the supervision event to the ActorMesh (keyed by its mesh name)
                    // that registered for events in this ProcMesh. The routing table
                    // (actor_event_router) is keyed by ActorMeshName, which we obtain from
                    // actor_id.name(). If no matching mesh is found, log the current table
                    // to aid diagnosis.
                    let actor_id = event.actor_id.clone();
                    let actor_status = event.actor_status.clone();
                    let reason = event.to_string();
                    if let Some(tx) = self.actor_event_router.get(actor_id.name()) {
                        tracing::info!(
                            actor = %actor_id,
                            status = %actor_status,
                            "proc supervision: delivering event to registered ActorMesh"
                        );
                        if tx.send(event).is_err() {
                            tracing::warn!(
                                actor = %actor_id,
                                "proc supervision: registered ActorMesh dropped receiver; unable to deliver"
                            );
                        }
                    } else {
                        let registered_meshes: Vec<_> = self.actor_event_router.iter().map(|e| e.key().clone()).collect();
                        tracing::warn!(
                            actor = %actor_id,
                            known_meshes = ?registered_meshes,
                            "proc supervision: no ActorMesh registered for this actor"
                        );
                    }
                    // Ensure we have a known rank for the proc
                    // containing this actor. If we don't, we can't
                    // attribute the failure to a known process.
                    let Some((rank, _)) = self.ranks.get(actor_id.proc_id()) else {
                        tracing::warn!(
                            actor = %actor_id,
                            "proc supervision: actor belongs to an unmapped proc; dropping event"
                        );
                        continue;
                    };

                    metrics::PROC_MESH_ACTOR_FAILURES.add(
                        1,
                        hyperactor_telemetry::kv_pairs!(
                            "actor_id" => actor_id.to_string(),
                            "rank" => rank.to_string(),
                            "status" => actor_status.to_string(),
                        ),
                    );

                    // Send this event to Python proc mesh to keep its
                    // health status up to date.
                    break Some(ProcEvent::Crashed(*rank, reason))
                }
            }
        }
    }

    pub fn into_alloc(self) -> Box<dyn Alloc + Send + Sync> {
        self.event_state.alloc
    }
}

/// Spawns from shared ([`Arc`]) proc meshes, providing [`ActorMesh`]es with
/// static lifetimes.
#[async_trait]
pub trait SharedSpawnable {
    async fn spawn<A: Actor + RemoteActor>(
        self,
        actor_name: &str,
        params: &A::Params,
    ) -> Result<RootActorMesh<'static, A>, anyhow::Error>
    where
        A::Params: RemoteMessage;
}

#[async_trait]
impl<D: Deref<Target = ProcMesh> + Send + Sync + 'static> SharedSpawnable for D {
    async fn spawn<A: Actor + RemoteActor>(
        self,
        actor_name: &str,
        params: &A::Params,
    ) -> Result<RootActorMesh<'static, A>, anyhow::Error>
    where
        A::Params: RemoteMessage,
    {
        let (tx, rx) = mpsc::unbounded_channel::<ActorSupervisionEvent>();
        {
            // Instantiate supervision routing BEFORE spawning the actor mesh.
            self.actor_event_router.insert(actor_name.to_string(), tx);
            tracing::info!(
                event = "router_insert",
                mesh = %actor_name,
                map_len = self.actor_event_router.len(),
            );
        }
        let ranks =
            ProcMesh::spawn_on_procs::<A>(&self.client, self.agents(), actor_name, params).await?;
        Ok(RootActorMesh::new_shared(
            self,
            actor_name.to_string(),
            rx,
            ranks,
        ))
    }
}

#[async_trait]
impl Mesh for ProcMesh {
    type Node = ProcId;
    type Id = ProcMeshId;
    type Sliced<'a> = SlicedProcMesh<'a>;

    fn shape(&self) -> &Shape {
        &self.shape
    }

    fn select<R: Into<Range>>(
        &self,
        label: &str,
        range: R,
    ) -> Result<Self::Sliced<'_>, ShapeError> {
        Ok(SlicedProcMesh(self, self.shape().select(label, range)?))
    }

    fn get(&self, rank: usize) -> Option<ProcId> {
        Some(self.ranks[rank].1.clone())
    }

    fn id(&self) -> Self::Id {
        ProcMeshId(self.world_id().name().to_string())
    }
}

impl fmt::Display for ProcMesh {
    fn fmt(&self, f: &mut fmt::Formatter<'_>) -> fmt::Result {
        write!(f, "{{ shape: {} }}", self.shape())
    }
}

impl fmt::Debug for ProcMesh {
    fn fmt(&self, f: &mut fmt::Formatter<'_>) -> fmt::Result {
        f.debug_struct("ProcMesh")
            .field("shape", &self.shape())
            .field("ranks", &self.ranks)
            .field("client_proc", &self.client_proc)
            .field("client", &self.client)
            // Skip the alloc field since it doesn't implement Debug
            .finish()
    }
}

pub struct SlicedProcMesh<'a>(&'a ProcMesh, Shape);

#[async_trait]
impl Mesh for SlicedProcMesh<'_> {
    type Node = ProcId;
    type Id = ProcMeshId;
    type Sliced<'b>
        = SlicedProcMesh<'b>
    where
        Self: 'b;

    fn shape(&self) -> &Shape {
        &self.1
    }

    fn select<R: Into<Range>>(
        &self,
        label: &str,
        range: R,
    ) -> Result<Self::Sliced<'_>, ShapeError> {
        Ok(Self(self.0, self.1.select(label, range)?))
    }

    fn get(&self, _index: usize) -> Option<ProcId> {
        unimplemented!()
    }

    fn id(&self) -> Self::Id {
        self.0.id()
    }
}

#[cfg(test)]
mod tests {
    use std::assert_matches::assert_matches;

    use hyperactor::actor::ActorStatus;
    use ndslice::extent;

    use super::*;
    use crate::actor_mesh::ActorMesh;
    use crate::actor_mesh::test_util::Error;
    use crate::actor_mesh::test_util::TestActor;
    use crate::alloc::AllocSpec;
    use crate::alloc::Allocator;
    use crate::alloc::local::LocalAllocator;
    use crate::sel_from_shape;

    #[tokio::test]
    async fn test_basic() {
        let alloc = LocalAllocator
            .allocate(AllocSpec {
                extent: extent!(replica = 4),
                constraints: Default::default(),
                proc_name: None,
            })
            .await
            .unwrap();

        let name = alloc.name().to_string();
        let mesh = ProcMesh::allocate(alloc).await.unwrap();

        assert_eq!(mesh.get(0).unwrap().world_name(), Some(name.as_str()));
    }

    #[tokio::test]
    async fn test_propagate_lifecycle_events() {
        let alloc = LocalAllocator
            .allocate(AllocSpec {
                extent: extent!(replica = 4),
                constraints: Default::default(),
                proc_name: None,
            })
            .await
            .unwrap();

        let stop = alloc.stopper();
        let monkey = alloc.chaos_monkey();
        let mut mesh = ProcMesh::allocate(alloc).await.unwrap();
        let mut events = mesh.events().unwrap();

        monkey(1, ProcStopReason::Killed(1, false));
        assert_matches!(
            events.next().await.unwrap(),
            ProcEvent::Stopped(1, ProcStopReason::Killed(1, false))
        );

        stop();
        for _ in 0..3 {
            assert_matches!(
                events.next().await.unwrap(),
                ProcEvent::Stopped(_, ProcStopReason::Stopped)
            );
        }
        assert!(events.next().await.is_none());
    }

    #[tokio::test]
    async fn test_supervision_failure() {
        // For now, we propagate all actor failures to the proc.

        let alloc = LocalAllocator
            .allocate(AllocSpec {
                extent: extent!(replica = 2),
                constraints: Default::default(),
                proc_name: None,
            })
            .await
            .unwrap();
        let stop = alloc.stopper();
        let mut mesh = ProcMesh::allocate(alloc).await.unwrap();
        let mut events = mesh.events().unwrap();

        let mut actors = mesh.spawn::<TestActor>("failing", &()).await.unwrap();
        let mut actor_events = actors.events().unwrap();

        actors
            .cast(
                mesh.client(),
                sel_from_shape!(actors.shape(), replica = 0),
                Error("failmonkey".to_string()),
            )
            .unwrap();

        assert_matches!(
            events.next().await.unwrap(),
            ProcEvent::Crashed(0, reason) if reason.contains("failmonkey")
        );

        let mut event = actor_events.next().await.unwrap();
        assert_matches!(event.actor_status, ActorStatus::Failed(_));
        assert_eq!(event.actor_id.1, "failing".to_string());
        assert_eq!(event.actor_id.2, 0);

        stop();
        assert_matches!(
            events.next().await.unwrap(),
            ProcEvent::Stopped(0, ProcStopReason::Stopped),
        );
        assert_matches!(
            events.next().await.unwrap(),
            ProcEvent::Stopped(1, ProcStopReason::Stopped),
        );

        assert!(events.next().await.is_none());
        event = actor_events.next().await.unwrap();
        assert_matches!(event.actor_status, ActorStatus::Failed(_));
        assert_eq!(event.actor_id.2, 0);
    }

    #[timed_test::async_timed_test(timeout_secs = 5)]
    async fn test_spawn_twice() {
        let alloc = LocalAllocator
            .allocate(AllocSpec {
                extent: extent!(replica = 1),
                constraints: Default::default(),
                proc_name: None,
            })
            .await
            .unwrap();
        let mesh = ProcMesh::allocate(alloc).await.unwrap();

        mesh.spawn::<TestActor>("dup", &()).await.unwrap();
        let result = mesh.spawn::<TestActor>("dup", &()).await;
        assert!(result.is_err());
    }
}<|MERGE_RESOLUTION|>--- conflicted
+++ resolved
@@ -246,93 +246,11 @@
         // 1. Initialize the alloc, producing the initial set of ranked procs:
         let running = alloc.initialize().await?;
 
-<<<<<<< HEAD
         // 2. Set up routing to the initialized procs; these require dialing.
         let router = DialMailboxRouter::new();
         for AllocatedProc { proc_id, addr, .. } in running.iter() {
             if proc_id.is_direct() {
                 continue;
-=======
-        while !running.is_full() {
-            let Some(state) = alloc.next().await else {
-                // Alloc finished before it was fully allocated.
-                return Err(AllocatorError::Incomplete(alloc.extent().clone()));
-            };
-            let state_cloned = state.clone();
-            let state_str = format!("ProcMesh::Allocate::{}", state_cloned.as_ref());
-            match state {
-                ProcState::Created { proc_id, point, .. } => {
-                    let rank = point.rank();
-                    if let Some(old_proc_id) = proc_ids.insert(rank, proc_id.clone()) {
-                        tracing::warn!("rank {rank} reassigned from {old_proc_id} to {proc_id}");
-                    }
-                    tracing::info!(
-                        name = state_str,
-                        rank = rank,
-                        alloc_id = alloc_id,
-                        "proc {} rank {}: created",
-                        proc_id,
-                        rank
-                    );
-                }
-                ProcState::Running {
-                    proc_id,
-                    mesh_agent,
-                    addr,
-                } => {
-                    let Some(rank) = proc_ids.rank(&proc_id) else {
-                        tracing::warn!(
-                            name = state_str,
-                            alloc_id = alloc_id,
-                            "proc id {proc_id} running, but not created"
-                        );
-                        continue;
-                    };
-
-                    if let Some((old_addr, old_mesh_agent)) =
-                        running.insert(*rank, (addr.clone(), mesh_agent.clone()))
-                    {
-                        tracing::warn!(
-                            name = state_str,
-                            alloc_id = alloc_id,
-                            "duplicate running notifications for {proc_id}, addr:{addr}, mesh_agent:{mesh_agent}, old addr:{old_addr}, old mesh_agent:{old_mesh_agent}"
-                        )
-                    }
-                    tracing::info!(
-                        name = state_str,
-                        alloc_id = alloc_id,
-                        "proc {} rank {}: running at addr:{addr} mesh_agent:{mesh_agent}",
-                        proc_id,
-                        rank
-                    );
-                }
-                // TODO: We should push responsibility to the allocator, which
-                // can choose to either provide a new proc or emit a
-                // ProcState::Failed to fail the whole allocation.
-                ProcState::Stopped { proc_id, reason } => {
-                    tracing::error!(
-                        name = state_str,
-                        alloc_id = alloc_id,
-                        "allocation failed for proc_id {}: {}",
-                        proc_id,
-                        reason
-                    );
-                    return Err(AllocatorError::Other(anyhow::Error::msg(reason)));
-                }
-                ProcState::Failed {
-                    world_id,
-                    description,
-                } => {
-                    tracing::error!(
-                        name = state_str,
-                        alloc_id = alloc_id,
-                        "allocation failed for world {}: {}",
-                        world_id,
-                        description
-                    );
-                    return Err(AllocatorError::Other(anyhow::Error::msg(description)));
-                }
->>>>>>> 1f84ddf5
             }
             router.bind(proc_id.clone().into(), addr.clone());
         }
