--- conflicted
+++ resolved
@@ -396,7 +396,7 @@
 
                 // Finally serve the proc on the same transport as the backend address,
                 // and call back.
-                let (proc_addr, proc_rx) = ok!(channel::serve(serve_addr));
+                let (proc_addr, proc_rx) = ok!(channel::serve(serve_addr, "proc_backend"));
                 proc.clone().serve(proc_rx);
                 ok!(ok!(channel::dial(callback_addr))
                     .send((proc_addr, agent_handle.bind::<ProcMeshAgent>()))
@@ -1454,17 +1454,14 @@
     /// exclusively in the [`Drop`] impl to send `SIGKILL` without
     /// needing async context.
     pid_table: Arc<std::sync::Mutex<HashMap<ProcId, u32>>>,
-<<<<<<< HEAD
+    /// FileMonitor that aggregates logs from all children.
+    /// None if file monitor creation failed.
+    file_appender: Option<Arc<crate::logging::FileAppender>>,
 
     /// Directory for storing proc socket files. Procs place their sockets
     /// in this directory, so that they can be looked up by other procs
     /// for direct transfer.
     socket_dir: TempDir,
-=======
-    /// FileMonitor that aggregates logs from all children.
-    /// None if file monitor creation failed.
-    file_appender: Option<Arc<crate::logging::FileAppender>>,
->>>>>>> d2d4cb8b
 }
 
 impl Drop for BootstrapProcManager {
@@ -1514,34 +1511,25 @@
     /// This is the general entry point when you want to manage procs
     /// backed by a specific binary path (e.g. a bootstrap
     /// trampoline).
-<<<<<<< HEAD
     pub(crate) fn new(command: BootstrapCommand) -> Result<Self, io::Error> {
+        let log_monitor = match crate::logging::FileAppender::new() {
+            Some(fm) => {
+                tracing::info!("log monitor created successfully");
+                Some(Arc::new(fm))
+            }
+            None => {
+                tracing::warn!("failed to create log monitor");
+                None
+            }
+        };
+
         Ok(Self {
             command,
             children: Arc::new(tokio::sync::Mutex::new(HashMap::new())),
             pid_table: Arc::new(std::sync::Mutex::new(HashMap::new())),
+            file_appender: log_monitor,
             socket_dir: tempfile::tempdir()?,
         })
-=======
-    pub(crate) fn new(command: BootstrapCommand) -> Self {
-        let log_monitor = match crate::logging::FileAppender::new() {
-            Some(fm) => {
-                tracing::info!("log monitor created successfully");
-                Some(Arc::new(fm))
-            }
-            None => {
-                tracing::warn!("failed to create log monitor");
-                None
-            }
-        };
-
-        Self {
-            command,
-            children: Arc::new(tokio::sync::Mutex::new(HashMap::new())),
-            pid_table: Arc::new(std::sync::Mutex::new(HashMap::new())),
-            file_appender: log_monitor,
-        }
->>>>>>> d2d4cb8b
     }
 
     /// The bootstrap command used to launch processes.
@@ -1726,12 +1714,8 @@
             proc_id: proc_id.clone(),
             backend_addr,
             callback_addr,
-<<<<<<< HEAD
             socket_dir_path: self.socket_dir.path().to_owned(),
-            config: Some(cfg),
-=======
             config: Some(config.client_config_override),
->>>>>>> d2d4cb8b
         };
         let mut cmd = Command::new(&self.command.program);
         if let Some(arg0) = &self.command.arg0 {
@@ -3568,17 +3552,13 @@
         let manager = BootstrapProcManager::new(BootstrapCommand {
             program: std::path::PathBuf::from("/bin/true"), // unused in this test
             ..Default::default()
-<<<<<<< HEAD
         })
         .unwrap();
-=======
-        });
 
         // Give the monitors time to start
         RealClock.sleep(Duration::from_millis(1000)).await;
 
         // Now start the exit monitor which will take the child and wait for it to exit
->>>>>>> d2d4cb8b
         manager.spawn_exit_monitor(proc_id.clone(), handle.clone());
 
         // Await terminal status and assert on exit code and stderr
