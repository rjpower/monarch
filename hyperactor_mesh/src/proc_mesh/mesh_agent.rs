/*
 * Copyright (c) Meta Platforms, Inc. and affiliates.
 * All rights reserved.
 *
 * This source code is licensed under the BSD-style license found in the
 * LICENSE file in the root directory of this source tree.
 */

//! The mesh agent actor manages procs in ProcMeshes.

use std::collections::HashMap;
use std::mem::replace;
use std::sync::Arc;
use std::sync::Mutex;
use std::sync::RwLock;

use async_trait::async_trait;
use enum_as_inner::EnumAsInner;
use hyperactor::Actor;
use hyperactor::ActorHandle;
use hyperactor::ActorId;
use hyperactor::Context;
use hyperactor::Data;
use hyperactor::HandleClient;
use hyperactor::Handler;
use hyperactor::Instance;
use hyperactor::Named;
use hyperactor::OncePortRef;
use hyperactor::PortHandle;
use hyperactor::PortRef;
use hyperactor::ProcId;
use hyperactor::RefClient;
use hyperactor::actor::ActorStatus;
use hyperactor::actor::remote::Remote;
use hyperactor::channel;
use hyperactor::channel::ChannelAddr;
use hyperactor::clock::Clock;
use hyperactor::clock::RealClock;
use hyperactor::mailbox::BoxedMailboxSender;
use hyperactor::mailbox::DialMailboxRouter;
use hyperactor::mailbox::IntoBoxedMailboxSender;
use hyperactor::mailbox::MailboxClient;
use hyperactor::mailbox::MailboxSender;
use hyperactor::mailbox::MessageEnvelope;
use hyperactor::mailbox::Undeliverable;
use hyperactor::proc::Proc;
use hyperactor::supervision::ActorSupervisionEvent;
use serde::Deserialize;
use serde::Serialize;

#[derive(Debug, Clone, PartialEq, Eq, Serialize, Deserialize, Named)]
pub enum GspawnResult {
    Success { rank: usize, actor_id: ActorId },
    Error(String),
}

#[derive(Debug, Clone, PartialEq, Serialize, Deserialize, Named)]
pub enum StopActorResult {
    Success,
    Timeout,
    NotFound,
}

#[derive(
    Debug,
    Clone,
    PartialEq,
    Serialize,
    Deserialize,
    Handler,
    HandleClient,
    RefClient,
    Named
)]
pub(crate) enum MeshAgentMessage {
    /// Configure the proc in the mesh.
    Configure {
        /// The rank of this proc in the mesh.
        rank: usize,
        /// The forwarder to send messages to unknown destinations.
        forwarder: ChannelAddr,
        /// The supervisor port to which the agent should report supervision events.
        supervisor: PortRef<ActorSupervisionEvent>,
        /// An address book to use for direct dialing.
        address_book: HashMap<ProcId, ChannelAddr>,
        /// The agent should write its rank to this port when it successfully
        /// configured.
        configured: PortRef<usize>,
    },

    /// Spawn an actor on the proc to the provided name.
    Gspawn {
        /// registered actor type
        actor_type: String,
        /// spawned actor name
        actor_name: String,
        /// serialized parameters
        params_data: Data,
        /// reply port; the proc should send its rank to indicated a spawned actor
        status_port: PortRef<GspawnResult>,
    },

    /// Stop actors of a specific mesh name
    StopActor {
        /// The actor to stop
        actor_id: ActorId,
        /// The timeout for waiting for the actor to stop
        timeout_ms: u64,
        /// The result when trying to stop the actor
        #[reply]
        stopped: OncePortRef<StopActorResult>,
    },
}

/// A mesh agent is responsible for managing procs in a [`ProcMesh`].
#[derive(Debug)]
#[hyperactor::export(handlers=[MeshAgentMessage])]
pub struct ProcMeshAgent {
    proc: Proc,
    remote: Remote,
    sender: ReconfigurableMailboxSender,
    rank: Option<usize>,
    supervisor: Option<PortRef<ActorSupervisionEvent>>,
}

<<<<<<< HEAD
impl ProcMeshAgent {
    #[hyperactor::observe("mesh_agent")]
=======
impl MeshAgent {
    #[hyperactor::observe_result("MeshAgent")]
>>>>>>> e306bdc6
    pub(crate) async fn bootstrap(
        proc_id: ProcId,
    ) -> Result<(Proc, ActorHandle<Self>), anyhow::Error> {
        let sender = ReconfigurableMailboxSender::new();
        let proc = Proc::new(proc_id.clone(), BoxedMailboxSender::new(sender.clone()));

        // Wire up this proc to the global router so that any meshes managed by
        // this process can reach actors in this proc.
        super::router::global().bind(proc_id.into(), proc.clone());

        let agent = ProcMeshAgent {
            proc: proc.clone(),
            remote: Remote::collect(),
            sender,
            rank: None,       // not yet assigned
            supervisor: None, // not yet assigned
        };
        let handle = proc.spawn::<Self>("mesh", agent).await?;
        Ok((proc, handle))
    }
}

#[async_trait]
impl Actor for ProcMeshAgent {
    type Params = Self;

    async fn new(params: Self::Params) -> Result<Self, anyhow::Error> {
        Ok(params)
    }

    async fn init(&mut self, this: &Instance<Self>) -> Result<(), anyhow::Error> {
        self.proc.set_supervision_coordinator(this.port())?;
        Ok(())
    }
}

#[async_trait]
#[hyperactor::forward(MeshAgentMessage)]
impl MeshAgentMessageHandler for ProcMeshAgent {
    async fn configure(
        &mut self,
        cx: &Context<Self>,
        rank: usize,
        forwarder: ChannelAddr,
        supervisor: PortRef<ActorSupervisionEvent>,
        address_book: HashMap<ProcId, ChannelAddr>,
        configured: PortRef<usize>,
    ) -> Result<(), anyhow::Error> {
        // Set the supervisor first so that we can handle supervison events that might
        // occur from configuration failures. Though we should instead report these directly
        // for better ergonomics in the allocator.
        self.supervisor = Some(supervisor);

        // Wire up the local proc to the global (process) router. This ensures that child
        // meshes are reachable from any actor created by this mesh.
        let client = MailboxClient::new(channel::dial(forwarder)?);

        // `HYPERACTOR_MESH_ROUTER_CONFIG_NO_GLOBAL_FALLBACK` may be
        // set as a means of failure injection in the testing of
        // supervision codepaths.
        let router = if std::env::var("HYPERACTOR_MESH_ROUTER_NO_GLOBAL_FALLBACK").is_err() {
            let default = super::router::global().fallback(client.into_boxed());
            DialMailboxRouter::new_with_default(default.into_boxed())
        } else {
            DialMailboxRouter::new_with_default(client.into_boxed())
        };

        for (proc_id, addr) in address_book {
            router.bind(proc_id.into(), addr);
        }

        if self.sender.configure(router.into_boxed()) {
            self.rank = Some(rank);
            configured.send(cx, rank)?;
        } else {
            tracing::error!("tried to reconfigure mesh agent");
        }
        Ok(())
    }

    async fn gspawn(
        &mut self,
        cx: &Context<Self>,
        actor_type: String,
        actor_name: String,
        params_data: Data,
        status_port: PortRef<GspawnResult>,
    ) -> Result<(), anyhow::Error> {
        let actor_id = match self
            .remote
            .gspawn(&self.proc, &actor_type, &actor_name, params_data)
            .await
        {
            Ok(id) => id,
            Err(err) => {
                status_port.send(cx, GspawnResult::Error(format!("gspawn failed: {}", err)))?;
                return Err(anyhow::anyhow!("gspawn failed"));
            }
        };
        let rank = match self.rank {
            Some(rank) => rank,
            None => {
                let err = "tried to spawn on unconfigured proc";
                status_port.send(cx, GspawnResult::Error(err.to_string()))?;
                return Err(anyhow::anyhow!(err));
            }
        };
        status_port.send(cx, GspawnResult::Success { rank, actor_id })?;
        Ok(())
    }

    async fn stop_actor(
        &mut self,
        _cx: &Context<Self>,
        actor_id: ActorId,
        timeout_ms: u64,
    ) -> Result<StopActorResult, anyhow::Error> {
        tracing::info!("Stopping actor: {}", actor_id);

        if let Some(mut status) = self.proc.stop_actor(&actor_id) {
            match RealClock
                .timeout(
                    tokio::time::Duration::from_millis(timeout_ms),
                    status.wait_for(|state: &ActorStatus| matches!(*state, ActorStatus::Stopped)),
                )
                .await
            {
                Ok(_) => Ok(StopActorResult::Success),
                Err(_) => Ok(StopActorResult::Timeout),
            }
        } else {
            Ok(StopActorResult::NotFound)
        }
    }
}

#[async_trait]
impl Handler<ActorSupervisionEvent> for ProcMeshAgent {
    async fn handle(
        &mut self,
        cx: &Context<Self>,
        event: ActorSupervisionEvent,
    ) -> anyhow::Result<()> {
        if let Some(supervisor) = &self.supervisor {
            supervisor.send(cx, event)?;
        } else {
            tracing::error!(
                "proc {}: could not propagate supervision event {:?}: crashing",
                cx.self_id().proc_id(),
                event
            );

            // We should have a custom "crash" function here, so that this works
            // in testing of the LocalAllocator, etc.
            std::process::exit(1);
        }
        Ok(())
    }
}

/// A mailbox sender that initially queues messages, and then relays them to
/// an underlying sender once configured.
#[derive(Clone)]
pub(crate) struct ReconfigurableMailboxSender {
    state: Arc<RwLock<ReconfigurableMailboxSenderState>>,
}

impl std::fmt::Debug for ReconfigurableMailboxSender {
    fn fmt(&self, f: &mut std::fmt::Formatter<'_>) -> std::fmt::Result {
        // Not super helpful, but we definitely don't wan to acquire any locks
        // in a Debug formatter.
        f.debug_struct("ReconfigurableMailboxSender").finish()
    }
}

type Post = (MessageEnvelope, PortHandle<Undeliverable<MessageEnvelope>>);

#[derive(EnumAsInner, Debug)]
enum ReconfigurableMailboxSenderState {
    Queueing(Mutex<Vec<Post>>),
    Configured(BoxedMailboxSender),
}

impl ReconfigurableMailboxSender {
    pub(crate) fn new() -> Self {
        Self {
            state: Arc::new(RwLock::new(ReconfigurableMailboxSenderState::Queueing(
                Mutex::new(Vec::new()),
            ))),
        }
    }

    /// Configure this mailbox with the provided sender. This will first
    /// enqueue any pending messages onto the sender; future messages are
    /// posted directly to the configured sender.
    pub(crate) fn configure(&self, sender: BoxedMailboxSender) -> bool {
        let mut state = self.state.write().unwrap();
        if state.is_configured() {
            return false;
        }

        let queued = replace(
            &mut *state,
            ReconfigurableMailboxSenderState::Configured(sender.clone()),
        );

        for (envelope, return_handle) in queued.into_queueing().unwrap().into_inner().unwrap() {
            sender.post(envelope, return_handle);
        }
        *state = ReconfigurableMailboxSenderState::Configured(sender);
        true
    }
}

impl MailboxSender for ReconfigurableMailboxSender {
    fn post(
        &self,
        envelope: MessageEnvelope,
        return_handle: PortHandle<Undeliverable<MessageEnvelope>>,
    ) {
        match *self.state.read().unwrap() {
            ReconfigurableMailboxSenderState::Queueing(ref queue) => {
                queue.lock().unwrap().push((envelope, return_handle));
            }
            ReconfigurableMailboxSenderState::Configured(ref sender) => {
                sender.post(envelope, return_handle);
            }
        }
    }
}

#[cfg(test)]
mod tests {
    use std::sync::Arc;
    use std::sync::Mutex;

    use hyperactor::attrs::Attrs;
    use hyperactor::id;
    use hyperactor::mailbox::BoxedMailboxSender;
    use hyperactor::mailbox::Mailbox;
    use hyperactor::mailbox::MailboxSender;
    use hyperactor::mailbox::MessageEnvelope;
    use hyperactor::mailbox::PortHandle;
    use hyperactor::mailbox::Undeliverable;

    use super::*;

    #[derive(Debug, Clone)]
    struct QueueingMailboxSender {
        messages: Arc<Mutex<Vec<MessageEnvelope>>>,
    }

    impl QueueingMailboxSender {
        fn new() -> Self {
            Self {
                messages: Arc::new(Mutex::new(Vec::new())),
            }
        }

        fn get_messages(&self) -> Vec<MessageEnvelope> {
            self.messages.lock().unwrap().clone()
        }
    }

    impl MailboxSender for QueueingMailboxSender {
        fn post(
            &self,
            envelope: MessageEnvelope,
            _return_handle: PortHandle<Undeliverable<MessageEnvelope>>,
        ) {
            self.messages.lock().unwrap().push(envelope);
        }
    }

    // Helper function to create a test message envelope
    fn envelope(data: u64) -> MessageEnvelope {
        MessageEnvelope::serialize(
            id!(world[0].sender),
            id!(world[0].receiver[0][1]),
            &data,
            Attrs::new(),
        )
        .unwrap()
    }

    fn return_handle() -> PortHandle<Undeliverable<MessageEnvelope>> {
        let mbox = Mailbox::new_detached(id!(test[0].test));
        let (port, _receiver) = mbox.open_port::<Undeliverable<MessageEnvelope>>();
        port
    }

    #[test]
    fn test_queueing_before_configure() {
        let sender = ReconfigurableMailboxSender::new();

        let test_sender = QueueingMailboxSender::new();
        let boxed_sender = BoxedMailboxSender::new(test_sender.clone());

        let return_handle = return_handle();
        sender.post(envelope(1), return_handle.clone());
        sender.post(envelope(2), return_handle.clone());

        assert_eq!(test_sender.get_messages().len(), 0);

        sender.configure(boxed_sender);

        let messages = test_sender.get_messages();
        assert_eq!(messages.len(), 2);

        assert_eq!(messages[0].deserialized::<u64>().unwrap(), 1);
        assert_eq!(messages[1].deserialized::<u64>().unwrap(), 2);
    }

    #[test]
    fn test_direct_delivery_after_configure() {
        // Create a ReconfigurableMailboxSender
        let sender = ReconfigurableMailboxSender::new();

        let test_sender = QueueingMailboxSender::new();
        let boxed_sender = BoxedMailboxSender::new(test_sender.clone());
        sender.configure(boxed_sender);

        let return_handle = return_handle();
        sender.post(envelope(3), return_handle.clone());
        sender.post(envelope(4), return_handle.clone());

        let messages = test_sender.get_messages();
        assert_eq!(messages.len(), 2);

        assert_eq!(messages[0].deserialized::<u64>().unwrap(), 3);
        assert_eq!(messages[1].deserialized::<u64>().unwrap(), 4);
    }

    #[test]
    fn test_multiple_configurations() {
        let sender = ReconfigurableMailboxSender::new();
        let boxed_sender = BoxedMailboxSender::new(QueueingMailboxSender::new());

        assert!(sender.configure(boxed_sender.clone()));
        assert!(!sender.configure(boxed_sender));
    }

    #[test]
    fn test_mixed_queueing_and_direct_delivery() {
        let sender = ReconfigurableMailboxSender::new();

        let test_sender = QueueingMailboxSender::new();
        let boxed_sender = BoxedMailboxSender::new(test_sender.clone());

        let return_handle = return_handle();
        sender.post(envelope(5), return_handle.clone());
        sender.post(envelope(6), return_handle.clone());

        sender.configure(boxed_sender);

        sender.post(envelope(7), return_handle.clone());
        sender.post(envelope(8), return_handle.clone());

        let messages = test_sender.get_messages();
        assert_eq!(messages.len(), 4);

        assert_eq!(messages[0].deserialized::<u64>().unwrap(), 5);
        assert_eq!(messages[1].deserialized::<u64>().unwrap(), 6);
        assert_eq!(messages[2].deserialized::<u64>().unwrap(), 7);
        assert_eq!(messages[3].deserialized::<u64>().unwrap(), 8);
    }
}<|MERGE_RESOLUTION|>--- conflicted
+++ resolved
@@ -123,13 +123,8 @@
     supervisor: Option<PortRef<ActorSupervisionEvent>>,
 }
 
-<<<<<<< HEAD
 impl ProcMeshAgent {
-    #[hyperactor::observe("mesh_agent")]
-=======
-impl MeshAgent {
     #[hyperactor::observe_result("MeshAgent")]
->>>>>>> e306bdc6
     pub(crate) async fn bootstrap(
         proc_id: ProcId,
     ) -> Result<(Proc, ActorHandle<Self>), anyhow::Error> {
