--- conflicted
+++ resolved
@@ -312,13 +312,10 @@
     use std::collections::HashSet;
 
     use hyperactor::actor::ActorStatus;
-<<<<<<< HEAD
-    use hyperactor::context::Mailbox as _;
-=======
     use hyperactor::clock::Clock;
     use hyperactor::clock::RealClock;
+    use hyperactor::context::Mailbox as _;
     use hyperactor::mailbox;
->>>>>>> 0b3a81b6
     use hyperactor::supervision::ActorSupervisionEvent;
     use ndslice::ViewExt;
     use ndslice::extent;
