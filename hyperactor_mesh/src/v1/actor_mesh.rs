/*
 * Copyright (c) Meta Platforms, Inc. and affiliates.
 * All rights reserved.
 *
 * This source code is licensed under the BSD-style license found in the
 * LICENSE file in the root directory of this source tree.
 */

use std::fmt;
use std::hash::Hash;
use std::hash::Hasher;
use std::marker::PhantomData;
use std::ops::Deref;
use std::sync::OnceLock as OnceCell;

use hyperactor::Actor;
use hyperactor::ActorRef;
use hyperactor::RemoteHandles;
use hyperactor::RemoteMessage;
use hyperactor::actor::RemoteActor;
use hyperactor::attrs::Attrs;
use hyperactor::context;
use hyperactor::message::Castable;
use hyperactor::message::IndexedErasedUnbound;
use hyperactor_mesh_macros::sel;
use ndslice::Selection;
use ndslice::ViewExt as _;
use ndslice::view;
use ndslice::view::Region;
use ndslice::view::View;
use serde::Deserialize;
use serde::Deserializer;
use serde::Serialize;
use serde::Serializer;

use crate::actor_mesh as v0_actor_mesh;
use crate::comm::multicast;
use crate::proc_mesh::mesh_agent::ActorState;
use crate::reference::ActorMeshId;
use crate::resource;
use crate::v1;
use crate::v1::Error;
use crate::v1::Name;
use crate::v1::ProcMeshRef;
use crate::v1::ValueMesh;

/// An ActorMesh is a collection of ranked A-typed actors.
#[derive(Debug)]
pub struct ActorMesh<A: RemoteActor> {
    proc_mesh: ProcMeshRef,
    name: Name,
    current_ref: ActorMeshRef<A>,
}

impl<A: RemoteActor> ActorMesh<A> {
    pub(crate) fn new(proc_mesh: ProcMeshRef, name: Name) -> Self {
        let current_ref =
            ActorMeshRef::with_page_size(name.clone(), proc_mesh.clone(), DEFAULT_PAGE);

        Self {
            proc_mesh,
            name,
            current_ref,
        }
    }
}

impl<A: RemoteActor> Deref for ActorMesh<A> {
    type Target = ActorMeshRef<A>;

    fn deref(&self) -> &Self::Target {
        &self.current_ref
    }
}

/// Manual implementation of Clone because `A` doesn't need to implement Clone
/// but we still want to be able to clone the ActorMesh.
impl<A: RemoteActor> Clone for ActorMesh<A> {
    fn clone(&self) -> Self {
        Self {
            proc_mesh: self.proc_mesh.clone(),
            name: self.name.clone(),
            current_ref: self.current_ref.clone(),
        }
    }
}

/// Influences paging behavior for the lazy cache. Smaller pages
/// reduce over-allocation for sparse access; larger pages reduce the
/// number of heap allocations for contiguous scans.
const DEFAULT_PAGE: usize = 1024;

/// A lazily materialized page of ActorRefs.
struct Page<A: RemoteActor> {
    slots: Box<[OnceCell<ActorRef<A>>]>,
}

impl<A: RemoteActor> Page<A> {
    fn new(len: usize) -> Self {
        let mut v = Vec::with_capacity(len);
        for _ in 0..len {
            v.push(OnceCell::new());
        }
        Self {
            slots: v.into_boxed_slice(),
        }
    }
}

/// A reference to a stable snapshot of an [`ActorMesh`].
pub struct ActorMeshRef<A: RemoteActor> {
    proc_mesh: ProcMeshRef,
    name: Name,

    /// Lazily allocated collection of pages:
    /// - The outer `OnceCell` defers creating the vector until first
    ///   use.
    /// - The `Vec` holds slots for multiple pages.
    /// - Each slot is itself a `OnceCell<Box<Page<A>>>`, so that each
    ///   page can be initialized on demand.
    /// - A `Page<A>` is a boxed slice of `OnceCell<ActorRef<A>>`,
    ///   i.e. the actual storage for actor references within that
    ///   page.
    pages: OnceCell<Vec<OnceCell<Box<Page<A>>>>>,
    // Page size knob (not serialize; defaults after deserialize).
    page_size: usize,

    _phantom: PhantomData<A>,
}

impl<A: Actor + RemoteActor> ActorMeshRef<A> {
    /// Cast a message to all actors in this mesh.
    pub fn cast<M>(&self, cx: &impl context::Actor, message: M) -> v1::Result<()>
    where
        A: RemoteHandles<M> + RemoteHandles<IndexedErasedUnbound<M>>,
        M: Castable + RemoteMessage + Clone, // Clone is required until we are fully onto comm actor
    {
        if let Some(root_comm_actor) = self.proc_mesh.root_comm_actor() {
            let cast_mesh_shape = view::Ranked::region(self).into();
            let actor_mesh_id = ActorMeshId::V1(self.name.clone());
            match &self.proc_mesh.root_region {
                Some(root_region) => {
                    let root_mesh_shape = root_region.into();
                    v0_actor_mesh::cast_to_sliced_mesh::<A, M>(
                        cx,
                        actor_mesh_id,
                        root_comm_actor,
                        &sel!(*),
                        message,
                        &cast_mesh_shape,
                        &root_mesh_shape,
                    )
                    .map_err(|e| Error::CastingError(self.name.clone(), e.into()))
                }
                None => v0_actor_mesh::actor_mesh_cast::<A, M>(
                    cx,
                    actor_mesh_id,
                    root_comm_actor,
                    sel!(*),
                    &cast_mesh_shape,
                    &cast_mesh_shape,
                    message,
                )
                .map_err(|e| Error::CastingError(self.name.clone(), e.into())),
            }
        } else {
            for (point, actor) in self.iter() {
                let mut headers = Attrs::new();
                headers.set(
                    multicast::CAST_ORIGINATING_SENDER,
                    cx.instance().self_id().clone(),
                );
                headers.set(multicast::CAST_POINT, point);

                actor
                    .send_with_headers(cx, headers, message.clone())
                    .map_err(|e| Error::SendingError(actor.actor_id().clone(), Box::new(e)))?;
            }
            Ok(())
        }
    }

    pub async fn actor_states(
        &self,
        cx: &impl context::Actor,
    ) -> v1::Result<ValueMesh<resource::State<ActorState>>> {
        self.proc_mesh.actor_states(cx, self.name.clone()).await
    }
}

impl<A: RemoteActor> ActorMeshRef<A> {
    pub(crate) fn new(name: Name, proc_mesh: ProcMeshRef) -> Self {
        Self::with_page_size(name, proc_mesh, DEFAULT_PAGE)
    }

    pub(crate) fn with_page_size(name: Name, proc_mesh: ProcMeshRef, page_size: usize) -> Self {
        Self {
            proc_mesh,
            name,
            pages: OnceCell::new(),
            page_size: page_size.max(1),
            _phantom: PhantomData,
        }
    }

    #[inline]
    fn len(&self) -> usize {
        view::Ranked::region(&self.proc_mesh).num_ranks()
    }

    fn ensure_pages(&self) -> &Vec<OnceCell<Box<Page<A>>>> {
        let n = self.len().div_ceil(self.page_size); // ⌈len / page_size⌉
        self.pages
            .get_or_init(|| (0..n).map(|_| OnceCell::new()).collect())
    }

    fn materialize(&self, rank: usize) -> Option<&ActorRef<A>> {
        let len = self.len();
        if rank >= len {
            return None;
        }
        let p = self.page_size;
        let page_ix = rank / p;
        let local_ix = rank % p;

        let pages = self.ensure_pages();
        let page = pages[page_ix].get_or_init(|| {
            // Last page may be partial.
            let base = page_ix * p;
            let remaining = len - base;
            let page_len = remaining.min(p);
            Box::new(Page::<A>::new(page_len))
        });

        Some(page.slots[local_ix].get_or_init(|| {
            // Invariant: `proc_mesh` and this view share the same
            // dense rank space:
            //   - ranks are contiguous [0, self.len()) with no gaps
            //     or reordering
            //   - for every rank r, `proc_mesh.get(r)` is Some(..)
            // Therefore we can index `proc_mesh` with `rank`
            // directly.
            debug_assert!(rank < self.len(), "rank must be within [0, len)");
            debug_assert!(
                self.proc_mesh.get(rank).is_some(),
                "proc_mesh must be dense/aligned with this view"
            );
            let proc_ref = self.proc_mesh.get(rank).expect("rank in-bounds");
            proc_ref.attest(&self.name)
        }))
    }
}

impl<A: RemoteActor> Clone for ActorMeshRef<A> {
    fn clone(&self) -> Self {
        Self {
            proc_mesh: self.proc_mesh.clone(),
            name: self.name.clone(),
            pages: OnceCell::new(), // No clone cache.
            page_size: self.page_size,
            _phantom: PhantomData,
        }
    }
}

impl<A: RemoteActor> PartialEq for ActorMeshRef<A> {
    fn eq(&self, other: &Self) -> bool {
        self.proc_mesh == other.proc_mesh && self.name == other.name
    }
}
impl<A: RemoteActor> Eq for ActorMeshRef<A> {}

impl<A: RemoteActor> Hash for ActorMeshRef<A> {
    fn hash<H: Hasher>(&self, state: &mut H) {
        self.proc_mesh.hash(state);
        self.name.hash(state);
    }
}

impl<A: RemoteActor> fmt::Debug for ActorMeshRef<A> {
    fn fmt(&self, f: &mut fmt::Formatter<'_>) -> fmt::Result {
        f.debug_struct("ActorMeshRef")
            .field("proc_mesh", &self.proc_mesh)
            .field("name", &self.name)
            .field("page_size", &self.page_size)
            .finish_non_exhaustive() // No print cache.
    }
}

// Implement Serialize manually, without requiring A: Serialize
impl<A: RemoteActor> Serialize for ActorMeshRef<A> {
    fn serialize<S>(&self, serializer: S) -> Result<S::Ok, S::Error>
    where
        S: Serializer,
    {
        // Serialize only the fields that don't depend on A
        (&self.proc_mesh, &self.name).serialize(serializer)
    }
}

// Implement Deserialize manually, without requiring A: Deserialize
impl<'de, A: RemoteActor> Deserialize<'de> for ActorMeshRef<A> {
    fn deserialize<D>(deserializer: D) -> Result<Self, D::Error>
    where
        D: Deserializer<'de>,
    {
        let (proc_mesh, name) = <(ProcMeshRef, Name)>::deserialize(deserializer)?;
        Ok(ActorMeshRef::with_page_size(name, proc_mesh, DEFAULT_PAGE))
    }
}

impl<A: RemoteActor> view::Ranked for ActorMeshRef<A> {
    type Item = ActorRef<A>;

    #[inline]
    fn region(&self) -> &Region {
        view::Ranked::region(&self.proc_mesh)
    }

    #[inline]
    fn get(&self, rank: usize) -> Option<&Self::Item> {
        self.materialize(rank)
    }
}

impl<A: RemoteActor> view::RankedSliceable for ActorMeshRef<A> {
    fn sliced(&self, region: Region) -> Self {
        debug_assert!(region.is_subset(view::Ranked::region(self)));
        let proc_mesh = self.proc_mesh.subset(region).unwrap();
        Self::with_page_size(self.name.clone(), proc_mesh, self.page_size)
    }
}

#[cfg(test)]
mod tests {
    use std::assert_matches::assert_matches;
    use std::collections::HashSet;

    use hyperactor::actor::ActorStatus;
    use hyperactor::clock::Clock;
    use hyperactor::clock::RealClock;
    use hyperactor::context::Mailbox as _;
    use hyperactor::mailbox;
<<<<<<< HEAD
    use hyperactor::supervision::ActorSupervisionEvent;
    use ndslice::Extent;
=======
>>>>>>> 44467835
    use ndslice::ViewExt;
    use ndslice::extent;
    use ndslice::view::Ranked;
    use timed_test::async_timed_test;
    use tokio::time::Duration;

    use super::ActorMesh;
    use crate::proc_mesh::mesh_agent::ActorState;
    use crate::resource;
    use crate::v1::ActorMeshRef;
    use crate::v1::Name;
    use crate::v1::ProcMesh;
    use crate::v1::testactor;
    use crate::v1::testing;

    #[tokio::test]
    async fn test_actor_mesh_ref_lazy_materialization() {
        // 1) Bring up procs and spawn actors.
        let instance = testing::instance().await;
        // Small mesh so the test runs fast, but > page_size so we
        // cross a boundary
        let extent = extent!(replicas = 3, hosts = 2); // 6 ranks
        let pm: ProcMesh = testing::proc_meshes(instance, extent.clone())
            .await
            .into_iter()
            .next()
            .expect("at least one proc mesh");
        let am: ActorMesh<testactor::TestActor> = pm.spawn(instance, "test", &()).await.unwrap();

        // 2) Build our ActorMeshRef with a tiny page size (2) to
        // force multiple pages:
        // page 0: ranks [0,1], page 1: [2,3], page 2: [4,5]
        let page_size = 2;
        let amr: ActorMeshRef<testactor::TestActor> =
            ActorMeshRef::with_page_size(am.name.clone(), pm.clone(), page_size);
        assert_eq!(amr.extent(), extent);
        assert_eq!(amr.region().num_ranks(), 6);

        // 3) Within-rank pointer stability (OnceLock caches &ActorRef)
        let p0_a = amr.get(0).expect("rank 0 exists") as *const _;
        let p0_b = amr.get(0).expect("rank 0 exists") as *const _;
        assert_eq!(p0_a, p0_b, "same rank should return same cached pointer");

        // 4) Same page, different rank (both materialize fine)
        let p1_a = amr.get(1).expect("rank 1 exists") as *const _;
        let p1_b = amr.get(1).expect("rank 1 exists") as *const _;
        assert_eq!(p1_a, p1_b, "same rank should return same cached pointer");
        // They're different ranks, so the pointers are different
        // (distinct OnceLocks in the page)
        assert_ne!(p0_a, p1_a, "different ranks have different cache slots");

        // 5) Cross a page boundary (rank 2 is in a different page than rank 0/1)
        let p2_a = amr.get(2).expect("rank 2 exists") as *const _;
        let p2_b = amr.get(2).expect("rank 2 exists") as *const _;
        assert_eq!(p2_a, p2_b, "same rank should return same cached pointer");
        assert_ne!(p0_a, p2_a, "different pages have different cache slots");

        // 6) Clone should drop the cache but keep identity (actor_id)
        let amr_clone = amr.clone();
        let orig_id_0 = amr.get(0).unwrap().actor_id().clone();
        let clone_id_0 = amr_clone.get(0).unwrap().actor_id().clone();
        assert_eq!(orig_id_0, clone_id_0, "clone preserves identity");
        let p0_clone = amr_clone.get(0).unwrap() as *const _;
        assert_ne!(
            p0_a, p0_clone,
            "cloned ActorMeshRef has a fresh cache (different pointer)"
        );

        // 7) Slicing preserves page_size and clears cache
        // (RankedSliceable::sliced)
        let sliced = amr.range("replicas", 1..).expect("slice should be valid"); // leaves 4 ranks
        assert_eq!(sliced.region().num_ranks(), 4);
        // First access materializes a new cache for the sliced view.
        let sp0_a = sliced.get(0).unwrap() as *const _;
        let sp0_b = sliced.get(0).unwrap() as *const _;
        assert_eq!(sp0_a, sp0_b, "sliced view has its own cache slot per rank");
        // Cross-page inside the slice too (page_size = 2 => pages are
        // [0..2), [2..4)).
        let sp2 = sliced.get(2).unwrap() as *const _;
        assert_ne!(sp0_a, sp2, "sliced view crosses its own page boundary");

        // 8) Hash/Eq ignore cache state; identical identity collapses
        // to one set entry.
        let mut set = HashSet::new();
        set.insert(amr.clone());
        set.insert(amr.clone());
        assert_eq!(set.len(), 1, "cache state must not affect Hash/Eq");

        // 9) As a sanity check, cast to ensure the refs are indeed
        // usable/live.
        let (port, mut rx) = mailbox::open_port(instance);
        // Send to rank 0 and rank 3 (extent 3x2 => at least 4 ranks
        // exist).
        amr.get(0)
            .expect("rank 0 exists")
            .send(instance, testactor::GetActorId(port.bind()))
            .expect("send to rank 0 should succeed");
        amr.get(3)
            .expect("rank 3 exists")
            .send(instance, testactor::GetActorId(port.bind()))
            .expect("send to rank 3 should succeed");
        let id_a = RealClock
            .timeout(Duration::from_secs(3), rx.recv())
            .await
            .expect("timed out waiting for first reply")
            .expect("channel closed before first reply");
        let id_b = RealClock
            .timeout(Duration::from_secs(3), rx.recv())
            .await
            .expect("timed out waiting for second reply")
            .expect("channel closed before second reply");
        assert_ne!(id_a, id_b, "two different ranks responded");
    }

    #[async_timed_test(timeout_secs = 30)]
    async fn test_actor_states() {
        hyperactor_telemetry::initialize_logging_for_test();

        let instance = testing::instance().await;
        // Listen for supervision events sent to the parent instance.
        let (supervision_port, mut supervision_receiver) =
            instance.open_port::<resource::State<ActorState>>();
        let supervisor = supervision_port.bind();
        let num_replicas = 4;
        let meshes = testing::proc_meshes(instance, extent!(replicas = num_replicas)).await;
        let proc_mesh = &meshes[1];
        let child_name = Name::new("child");

        let actor_mesh = proc_mesh
            .spawn_with_name::<testactor::TestActor>(instance, child_name.clone(), &())
            .await
            .unwrap();

        actor_mesh
            .cast(
                instance,
                testactor::CauseSupervisionEvent(testactor::SupervisionEventType::Panic),
            )
            .unwrap();

        // Wait for the casted message to cause a panic on all actors.
        // We can't use a reply port because the handler for the message will
        // by definition not complete and send a reply.
        #[allow(clippy::disallowed_methods)]
        tokio::time::sleep(tokio::time::Duration::from_secs(5)).await;

        // Now that all ranks have completed, set up a continuous poll of the
        // status such that when a process switches to unhealthy it sets a
        // supervision event.
        let supervision_task = tokio::spawn(async move {
            match actor_mesh.actor_states(&instance).await {
                Ok(events) => {
                    for state in events.values() {
                        supervisor.send(instance, state.clone()).unwrap();
                    }
                }
                Err(e) => {
                    println!("error: {:?}", e);
                }
            };
        });
        // Make sure the task completes first without a panic.
        supervision_task.await.unwrap();

        for _ in 0..num_replicas {
            let state = supervision_receiver.recv().await.unwrap();
            if let resource::Status::Failed(s) = state.status {
                assert!(s.contains("supervision events"));
            } else {
                panic!("Not failed: {:?}", state.status);
            }
            if let Some(ref inner) = state.state {
                assert!(!inner.supervision_events.is_empty());
                for event in &inner.supervision_events {
                    println!("receiving event: {:?}", event);
                    assert_eq!(event.actor_id.name(), format!("{}", child_name.clone()));
                    assert_matches!(event.actor_status, ActorStatus::Failed(_));
                }
            }
        }
    }

    #[async_timed_test(timeout_secs = 30)]
    async fn test_cast() {
        let config = hyperactor::config::global::lock();
        let _guard = config.override_key(crate::bootstrap::MESH_BOOTSTRAP_ENABLE_PDEATHSIG, false);

        let instance = testing::instance().await;
        let host_mesh = testing::host_mesh(extent!(host = 4)).await;
        let proc_mesh = host_mesh
            .spawn(instance, "test", Extent::unity())
            .await
            .unwrap();
        let actor_mesh = proc_mesh
            .spawn::<testactor::TestActor>(instance, "test", &())
            .await
            .unwrap();

        let (cast_info, mut cast_info_rx) = instance.mailbox().open_port();
        actor_mesh
            .cast(
                instance,
                testactor::GetCastInfo {
                    cast_info: cast_info.bind(),
                },
            )
            .unwrap();

        let mut point_to_actor: HashSet<_> = actor_mesh.iter().collect();
        while !point_to_actor.is_empty() {
            let (point, origin_actor_ref, sender_actor_id) = cast_info_rx.recv().await.unwrap();
            let key = (point, origin_actor_ref);
            assert!(
                point_to_actor.remove(&key),
                "key {:?} not present or removed twice",
                key
            );
            assert_eq!(&sender_actor_id, instance.self_id());
        }

        let _ = host_mesh.shutdown(&instance).await;
    }
}<|MERGE_RESOLUTION|>--- conflicted
+++ resolved
@@ -341,11 +341,7 @@
     use hyperactor::clock::RealClock;
     use hyperactor::context::Mailbox as _;
     use hyperactor::mailbox;
-<<<<<<< HEAD
-    use hyperactor::supervision::ActorSupervisionEvent;
     use ndslice::Extent;
-=======
->>>>>>> 44467835
     use ndslice::ViewExt;
     use ndslice::extent;
     use ndslice::view::Ranked;
