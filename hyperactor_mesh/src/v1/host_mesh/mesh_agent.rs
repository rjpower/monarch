/*
 * Copyright (c) Meta Platforms, Inc. and affiliates.
 * All rights reserved.
 *
 * This source code is licensed under the BSD-style license found in the
 * LICENSE file in the root directory of this source tree.
 */

//! The mesh agent actor that manages a host.

use std::collections::HashMap;
use std::fmt;
use std::pin::Pin;

use async_trait::async_trait;
use hyperactor::Actor;
use hyperactor::ActorHandle;
use hyperactor::ActorRef;
use hyperactor::Context;
use hyperactor::Handler;
use hyperactor::Instance;
use hyperactor::Named;
use hyperactor::PortRef;
use hyperactor::Proc;
use hyperactor::ProcId;
use hyperactor::RefClient;
use hyperactor::channel::ChannelTransport;
use hyperactor::host::Host;
use hyperactor::host::HostError;
use hyperactor::host::LocalProcManager;
use serde::Deserialize;
use serde::Serialize;

use crate::bootstrap::BootstrapProcManager;
use crate::bootstrap::BootstrapProcManagerParams;
use crate::proc_mesh::mesh_agent::ProcMeshAgent;
use crate::resource;
use crate::v1::Name;

type ProcManagerSpawnFuture =
    Pin<Box<dyn Future<Output = anyhow::Result<ActorHandle<ProcMeshAgent>>> + Send>>;
type ProcManagerSpawnFn = Box<dyn Fn(Proc) -> ProcManagerSpawnFuture + Send + Sync>;

/// Support different kinds of host modes.
pub enum HostAgentHost {
    Process(Host<BootstrapProcManager>),
    Local(Host<LocalProcManager<ProcManagerSpawnFn>>),
}

impl HostAgentHost {
    fn system_proc(&self) -> &Proc {
        match self {
            HostAgentHost::Process(host) => host.system_proc(),
            HostAgentHost::Local(host) => host.system_proc(),
        }
    }
}

/// A mesh agent is responsible for managing a host iny a [`HostMesh`],
/// through the resource behaviors defined in [`crate::resource`].
#[hyperactor::export(handlers=[resource::CreateOrUpdate<()>, resource::GetState<ProcState>])]
pub struct HostMeshAgent {
    host: HostAgentHost,
    created: HashMap<Name, Result<(ProcId, ActorRef<ProcMeshAgent>), HostError>>,
}

impl fmt::Debug for HostMeshAgent {
    fn fmt(&self, f: &mut fmt::Formatter<'_>) -> fmt::Result {
        f.debug_struct("HostMeshAgent")
            .field("host", &"..")
            .field("created", &self.created)
            .finish()
    }
}

#[async_trait]
impl Actor for HostMeshAgent {
    type Params = HostAgentHost;

    async fn new(host: HostAgentHost) -> anyhow::Result<Self> {
        Ok(Self {
            host,
            created: HashMap::new(),
        })
    }
}

#[async_trait]
impl Handler<resource::CreateOrUpdate<()>> for HostMeshAgent {
    async fn handle(
        &mut self,
        cx: &Context<Self>,
        create_or_update: resource::CreateOrUpdate<()>,
    ) -> anyhow::Result<()> {
        if self.created.contains_key(&create_or_update.name) {
            // There is no update.
            return Ok(());
        }

        let ok = self
            .created
            .insert(
                create_or_update.name.clone(),
                match self.host {
                    HostAgentHost::Process(ref mut host) => {
                        host.spawn(create_or_update.name.clone().to_string()).await
                    }
                    HostAgentHost::Local(ref mut host) => {
                        host.spawn(create_or_update.name.clone().to_string()).await
                    }
                },
            )
            .is_none();

        create_or_update.reply.send(cx, ok)?;
        Ok(())
    }
}

#[derive(Debug, Clone, PartialEq, Eq, Named, Serialize, Deserialize)]
pub struct ProcState {
    pub proc_id: ProcId,
    pub mesh_agent: ActorRef<ProcMeshAgent>,
}

#[async_trait]
impl Handler<resource::GetState<ProcState>> for HostMeshAgent {
    async fn handle(
        &mut self,
        cx: &Context<Self>,
        get_state: resource::GetState<ProcState>,
    ) -> anyhow::Result<()> {
        let state = match self.created.get(&get_state.name) {
            Some(Ok((proc_id, mesh_agent))) => resource::State {
                name: get_state.name.clone(),
                status: resource::Status::Running,
                state: Some(ProcState {
                    proc_id: proc_id.clone(),
                    mesh_agent: mesh_agent.clone(),
                }),
            },
            Some(Err(e)) => resource::State {
                name: get_state.name.clone(),
                status: resource::Status::Failed(e.to_string()),
                state: None,
            },
            None => resource::State {
                name: get_state.name.clone(),
                status: resource::Status::NotExist,
                state: None,
            },
        };

        get_state.reply.send(cx, state)?;
        Ok(())
    }
}

/// A trampoline actor that spawns a [`Host`], and sends a reference to the
/// corresponding [`HostMeshAgent`] to the provided reply port.
///
/// This is used to bootstrap host meshes from proc meshes.
#[derive(Debug)]
#[hyperactor::export(
    spawn = true,
    handlers=[GetHostMeshAgent]
)]
pub(crate) struct HostMeshAgentProcMeshTrampoline {
    host_mesh_agent: ActorHandle<HostMeshAgent>,
    reply_port: PortRef<ActorRef<HostMeshAgent>>,
}

#[async_trait]
impl Actor for HostMeshAgentProcMeshTrampoline {
    type Params = (
        ChannelTransport,
        PortRef<ActorRef<HostMeshAgent>>,
<<<<<<< HEAD
        bool, /*local?*/
    );

    async fn new((transport, reply_port, local): Self::Params) -> anyhow::Result<Self> {
        let host = if local {
            let spawn: ProcManagerSpawnFn = Box::new(|proc| Box::pin(ProcMeshAgent::boot_v1(proc)));
            let manager = LocalProcManager::new(spawn);
            let (host, _) = Host::serve(manager, transport.any()).await?;
            HostAgentHost::Local(host)
        } else {
            let manager = BootstrapProcManager::new_current_exe()?;
            let (host, _) = Host::serve(manager, transport.any()).await?;
            HostAgentHost::Process(host)
        };
=======
        Option<BootstrapProcManagerParams>,
    );

    async fn new((transport, reply_port, bootstrap_params): Self::Params) -> anyhow::Result<Self> {
        let manager = if bootstrap_params.is_some() {
            BootstrapProcManager::from_params(bootstrap_params.unwrap())
        } else {
            BootstrapProcManager::new_current_exe()?
        };
        let (host, _handle) = Host::serve(manager, transport.any()).await?;
>>>>>>> 64d5b530

        let host_mesh_agent = host
            .system_proc()
            .clone()
            .spawn::<HostMeshAgent>("agent", host)
            .await?;

        Ok(Self {
            host_mesh_agent,
            reply_port,
        })
    }

    async fn init(&mut self, this: &Instance<Self>) -> anyhow::Result<()> {
        self.reply_port.send(this, self.host_mesh_agent.bind())?;
        Ok(())
    }
}

#[derive(Serialize, Deserialize, Debug, Named, Handler, RefClient)]
pub struct GetHostMeshAgent {
    #[reply]
    pub host_mesh_agent: PortRef<ActorRef<HostMeshAgent>>,
}

#[async_trait]
impl Handler<GetHostMeshAgent> for HostMeshAgentProcMeshTrampoline {
    async fn handle(
        &mut self,
        cx: &Context<Self>,
        get_host_mesh_agent: GetHostMeshAgent,
    ) -> anyhow::Result<()> {
        get_host_mesh_agent
            .host_mesh_agent
            .send(cx, self.host_mesh_agent.bind())?;
        Ok(())
    }
}

#[cfg(test)]
mod tests {
    use hyperactor::Proc;
    use hyperactor::channel::ChannelTransport;

    use super::*;
    use crate::resource::CreateOrUpdateClient;
    use crate::resource::GetStateClient;

    #[tokio::test]
    async fn test_basic() {
        let (host, _handle) = Host::serve(
            BootstrapProcManager::new_for_test(),
            ChannelTransport::Unix.any(),
        )
        .await
        .unwrap();

        let host_addr = host.addr().clone();
        let system_proc = host.system_proc().clone();
        let host_agent = system_proc
            .spawn::<HostMeshAgent>("agent", HostAgentHost::Process(host))
            .await
            .unwrap();

        let client_proc = Proc::direct(ChannelTransport::Unix.any(), "client".to_string())
            .await
            .unwrap();
        let (client, _client_handle) = client_proc.instance("client").unwrap();

        let name = Name::new("proc1");

        // First, create the proc, then query its state:

        assert!(
            host_agent
                .create_or_update(&client, name.clone(), ())
                .await
                .unwrap()
        );
        assert_eq!(
            host_agent.get_state(&client, name.clone()).await.unwrap(),
            resource::State {
                name: name.clone(),
                status: resource::Status::Running,
                state: Some(ProcState {
                    // The proc itself should be direct addressed, with its name directly.
                    proc_id: ProcId::Direct(host_addr.clone(), name.to_string()),
                    // The mesh agent should run in the same proc, under the name
                    // "agent".
                    mesh_agent: ActorRef::attest(
                        ProcId::Direct(host_addr.clone(), name.to_string()).actor_id("agent", 0)
                    ),
                }),
            }
        );
    }
}<|MERGE_RESOLUTION|>--- conflicted
+++ resolved
@@ -41,17 +41,27 @@
     Pin<Box<dyn Future<Output = anyhow::Result<ActorHandle<ProcMeshAgent>>> + Send>>;
 type ProcManagerSpawnFn = Box<dyn Fn(Proc) -> ProcManagerSpawnFuture + Send + Sync>;
 
-/// Support different kinds of host modes.
-pub enum HostAgentHost {
+/// Represents the different ways a [`Host`] can be managed by an agent.
+///
+/// A host can either:
+/// - [`Process`] — a host running as an external OS process, managed by
+///   [`BootstrapProcManager`].
+/// - [`Local`] — a host running in-process, managed by
+///   [`LocalProcManager`] with a custom spawn function.
+///
+/// This abstraction lets the same `HostAgent` work across both
+/// out-of-process and in-process execution modes.
+pub enum HostAgentMode {
     Process(Host<BootstrapProcManager>),
     Local(Host<LocalProcManager<ProcManagerSpawnFn>>),
 }
 
-impl HostAgentHost {
+impl HostAgentMode {
     fn system_proc(&self) -> &Proc {
+        #[allow(clippy::match_same_arms)]
         match self {
-            HostAgentHost::Process(host) => host.system_proc(),
-            HostAgentHost::Local(host) => host.system_proc(),
+            HostAgentMode::Process(host) => host.system_proc(),
+            HostAgentMode::Local(host) => host.system_proc(),
         }
     }
 }
@@ -60,7 +70,7 @@
 /// through the resource behaviors defined in [`crate::resource`].
 #[hyperactor::export(handlers=[resource::CreateOrUpdate<()>, resource::GetState<ProcState>])]
 pub struct HostMeshAgent {
-    host: HostAgentHost,
+    host: HostAgentMode,
     created: HashMap<Name, Result<(ProcId, ActorRef<ProcMeshAgent>), HostError>>,
 }
 
@@ -75,9 +85,9 @@
 
 #[async_trait]
 impl Actor for HostMeshAgent {
-    type Params = HostAgentHost;
-
-    async fn new(host: HostAgentHost) -> anyhow::Result<Self> {
+    type Params = HostAgentMode;
+
+    async fn new(host: HostAgentMode) -> anyhow::Result<Self> {
         Ok(Self {
             host,
             created: HashMap::new(),
@@ -102,10 +112,10 @@
             .insert(
                 create_or_update.name.clone(),
                 match self.host {
-                    HostAgentHost::Process(ref mut host) => {
+                    HostAgentMode::Process(ref mut host) => {
                         host.spawn(create_or_update.name.clone().to_string()).await
                     }
-                    HostAgentHost::Local(ref mut host) => {
+                    HostAgentMode::Local(ref mut host) => {
                         host.spawn(create_or_update.name.clone().to_string()).await
                     }
                 },
@@ -175,33 +185,27 @@
     type Params = (
         ChannelTransport,
         PortRef<ActorRef<HostMeshAgent>>,
-<<<<<<< HEAD
-        bool, /*local?*/
+        Option<BootstrapProcManagerParams>,
+        bool, /* local? */
     );
 
-    async fn new((transport, reply_port, local): Self::Params) -> anyhow::Result<Self> {
+    async fn new(
+        (transport, reply_port, bootstrap_params, local): Self::Params,
+    ) -> anyhow::Result<Self> {
         let host = if local {
             let spawn: ProcManagerSpawnFn = Box::new(|proc| Box::pin(ProcMeshAgent::boot_v1(proc)));
             let manager = LocalProcManager::new(spawn);
             let (host, _) = Host::serve(manager, transport.any()).await?;
-            HostAgentHost::Local(host)
+            HostAgentMode::Local(host)
         } else {
-            let manager = BootstrapProcManager::new_current_exe()?;
+            let manager = if let Some(params) = bootstrap_params {
+                BootstrapProcManager::from_params(bootstrap_params.unwrap())
+            } else {
+                BootstrapProcManager::new_current_exe()?
+            };
             let (host, _) = Host::serve(manager, transport.any()).await?;
-            HostAgentHost::Process(host)
+            HostAgentMode::Process(host)
         };
-=======
-        Option<BootstrapProcManagerParams>,
-    );
-
-    async fn new((transport, reply_port, bootstrap_params): Self::Params) -> anyhow::Result<Self> {
-        let manager = if bootstrap_params.is_some() {
-            BootstrapProcManager::from_params(bootstrap_params.unwrap())
-        } else {
-            BootstrapProcManager::new_current_exe()?
-        };
-        let (host, _handle) = Host::serve(manager, transport.any()).await?;
->>>>>>> 64d5b530
 
         let host_mesh_agent = host
             .system_proc()
@@ -262,7 +266,7 @@
         let host_addr = host.addr().clone();
         let system_proc = host.system_proc().clone();
         let host_agent = system_proc
-            .spawn::<HostMeshAgent>("agent", HostAgentHost::Process(host))
+            .spawn::<HostMeshAgent>("agent", HostAgentMode::Process(host))
             .await
             .unwrap();
 
