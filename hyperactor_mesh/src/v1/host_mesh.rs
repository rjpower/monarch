--- conflicted
+++ resolved
@@ -840,11 +840,8 @@
             let mut cmd = Command::new(program.clone());
             let boot = Bootstrap::Host {
                 addr: host.clone(),
-<<<<<<< HEAD
                 command: None, // use current binary
-=======
                 config: None,
->>>>>>> 8607a29d
             };
             boot.to_env(&mut cmd);
             cmd.kill_on_drop(true);
