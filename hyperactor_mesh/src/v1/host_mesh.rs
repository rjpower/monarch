--- conflicted
+++ resolved
@@ -702,8 +702,6 @@
     pub fn name(&self) -> &Name {
         &self.name
     }
-<<<<<<< HEAD
-=======
 
     pub(crate) async fn stop_proc_mesh(
         &self,
@@ -888,7 +886,6 @@
             .collect_mesh::<ValueMesh<_>>(region)?;
         Ok(vm)
     }
->>>>>>> feaa3642
 }
 
 impl view::Ranked for HostMeshRef {
