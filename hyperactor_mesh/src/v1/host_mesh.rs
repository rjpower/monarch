--- conflicted
+++ resolved
@@ -129,20 +129,13 @@
     /// ```                                  
     pub async fn allocate(
         cx: &impl context::Actor,
-<<<<<<< HEAD
-        alloc: Box<dyn Alloc + Send + Sync + 'static>,
-=======
         alloc: Box<dyn Alloc + Send + Sync>,
->>>>>>> 64d5b530
         name: &str,
         bootstrap_params: Option<BootstrapProcManagerParams>,
     ) -> v1::Result<Self> {
         let transport = alloc.transport();
         let extent = alloc.extent().clone();
-<<<<<<< HEAD
         let is_local = alloc.is_local();
-=======
->>>>>>> 64d5b530
         let proc_mesh = ProcMesh::allocate(cx, alloc, name).await?;
         let name = Name::new(name);
 
@@ -155,11 +148,7 @@
             .spawn::<HostMeshAgentProcMeshTrampoline>(
                 cx,
                 "host_mesh_trampoline",
-<<<<<<< HEAD
-                &(transport, mesh_agents.bind(), is_local),
-=======
-                &(transport, mesh_agents.bind(), bootstrap_params),
->>>>>>> 64d5b530
+                &(transport, mesh_agents.bind(), bootstrap_params, is_local),
             )
             .await?;
 
@@ -363,9 +352,7 @@
 
     use super::*;
     use crate::Bootstrap;
-    use crate::alloc::AllocSpec;
     use crate::alloc::Allocator;
-    use crate::alloc::ProcessAllocator;
     use crate::v1::ActorMesh;
     use crate::v1::testactor;
     use crate::v1::testing;
@@ -421,27 +408,7 @@
                 host_mesh.iter().collect::<Vec<_>>(),
             );
 
-<<<<<<< HEAD
             // Validate we can cast:
-=======
-        let host_mesh = HostMesh::allocate(instance, Box::new(alloc), "test", None)
-            .await
-            .unwrap();
-        let proc_mesh1 = host_mesh.spawn(instance, "test_1").await.unwrap();
-        let actor_mesh1: ActorMesh<testactor::TestActor> =
-            proc_mesh1.spawn(instance, "test", &()).await.unwrap();
-        let proc_mesh2 = host_mesh.spawn(instance, "test_2").await.unwrap();
-        let actor_mesh2: ActorMesh<testactor::TestActor> =
-            proc_mesh2.spawn(instance, "test", &()).await.unwrap();
-
-        // Host meshes can be dereferenced to produce a concrete ref.
-        let host_mesh_ref: HostMeshRef = host_mesh.clone();
-        // Here, the underlying host mesh does not change:
-        assert_eq!(
-            host_mesh_ref.iter().collect::<Vec<_>>(),
-            host_mesh.iter().collect::<Vec<_>>(),
-        );
->>>>>>> 64d5b530
 
             let (port, mut rx) = instance.mailbox().open_port();
             actor_mesh1
