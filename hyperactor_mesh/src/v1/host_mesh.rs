/*
 * Copyright (c) Meta Platforms, Inc. and affiliates.
 * All rights reserved.
 *
 * This source code is licensed under the BSD-style license found in the
 * LICENSE file in the root directory of this source tree.
 */

use hyperactor::channel::ChannelTransport;
pub mod mesh_agent;

use std::collections::HashSet;
use std::ops::Deref;
use std::str::FromStr;
use std::sync::Arc;

use hyperactor::ActorRef;
use hyperactor::Named;
use hyperactor::ProcId;
use hyperactor::channel::ChannelAddr;
use hyperactor::context;
use ndslice::Extent;
use ndslice::Region;
use ndslice::ViewExt;
use ndslice::extent;
use ndslice::view;
use ndslice::view::Ranked;
use ndslice::view::RegionParseError;
use serde::Deserialize;
use serde::Serialize;

use crate::alloc::Alloc;
use crate::bootstrap::BootstrapCommand;
use crate::resource::CreateOrUpdateClient;
use crate::v1;
use crate::v1::Name;
use crate::v1::ProcMesh;
use crate::v1::ProcMeshRef;
pub use crate::v1::host_mesh::mesh_agent::HostMeshAgent;
use crate::v1::host_mesh::mesh_agent::HostMeshAgentProcMeshTrampoline;
use crate::v1::host_mesh::mesh_agent::ShutdownHostClient;
use crate::v1::proc_mesh::ProcRef;

/// A reference to a single host.
#[derive(Debug, Clone, PartialEq, Eq, Hash, Named, Serialize, Deserialize)]
pub struct HostRef(ChannelAddr);

impl HostRef {
    /// The host mesh agent associated with this host.
    fn mesh_agent(&self) -> ActorRef<HostMeshAgent> {
        ActorRef::attest(self.service_proc().actor_id("agent", 0))
    }

    /// The ProcId for the proc with name `name` on this host.
    fn named_proc(&self, name: &Name) -> ProcId {
        ProcId::Direct(self.0.clone(), name.to_string())
    }

    /// The service proc on this host.
    fn service_proc(&self) -> ProcId {
        ProcId::Direct(self.0.clone(), "service".to_string())
    }

    async fn shutdown(&self, cx: &impl hyperactor::context::Actor) -> anyhow::Result<()> {
        let agent = self.mesh_agent();
        agent.shutdown_host(cx).await?;
        Ok(())
    }
}

impl std::fmt::Display for HostRef {
    fn fmt(&self, f: &mut std::fmt::Formatter<'_>) -> std::fmt::Result {
        self.0.fmt(f)
    }
}

impl FromStr for HostRef {
    type Err = <ChannelAddr as FromStr>::Err;

    fn from_str(s: &str) -> Result<Self, Self::Err> {
        Ok(HostRef(ChannelAddr::from_str(s)?))
    }
}

/// An owned mesh of hosts.
///
/// # Lifecycle
/// `HostMesh` owns host lifecycles. Callers **must** invoke
/// [`HostMesh::shutdown`] for deterministic teardown. The `Drop` impl
/// performs **best-effort** cleanup only (spawned via Tokio if
/// available); it is a safety net, not a substitute for orderly
/// shutdown.
///
/// In tests and production, prefer explicit shutdown to guarantee
/// that host agents drop their `BootstrapProcManager`s and that all
/// child procs are reaped.
#[allow(dead_code)]
pub struct HostMesh {
    name: Name,
    extent: Extent,
    allocation: HostMeshAllocation,
    current_ref: HostMeshRef,
}

/// Allocation backing for an owned [`HostMesh`].
///
/// This enum records how the underlying hosts were provisioned, which
/// in turn determines how their lifecycle is managed:
///
/// - `ProcMesh`: Hosts were allocated intrinsically via a
///   [`ProcMesh`]. The `HostMesh` owns the proc mesh and its service
///   procs, and dropping the mesh ensures that all spawned child procs
///   are terminated.
/// - `Owned`: Hosts were constructed externally and "taken" under
///   ownership. The `HostMesh` assumes responsibility for their
///   lifecycle from this point forward, ensuring consistent cleanup on
///   drop.
///
/// Additional variants may be added for other provisioning sources,
/// but in all cases `HostMesh` is an owned resource that guarantees
/// no leaked child processes.
#[allow(dead_code)]
enum HostMeshAllocation {
    /// Hosts were allocated intrinsically via a [`ProcMesh`].
    ///
    /// In this mode, the `HostMesh` owns both the `ProcMesh` itself
    /// and the service procs that implement each host. Dropping the
    /// `HostMesh` also drops the embedded `ProcMesh`, ensuring that
    /// all spawned child procs are terminated cleanly.
    ProcMesh {
        proc_mesh: ProcMesh,
        proc_mesh_ref: ProcMeshRef,
        hosts: Vec<HostRef>,
    },
    /// Hosts were constructed externally and explicitly transferred
    /// under ownership by this `HostMesh`.
    ///
    /// In this mode, the `HostMesh` assumes responsibility for the
    /// provided hosts going forward. Dropping the mesh guarantees
    /// teardown of all associated state and signals to prevent any
    /// leaked processes.
    Owned { hosts: Vec<HostRef> },
}

impl HostMesh {
    /// Allocate a host mesh from an [`Alloc`]. This creates a HostMesh with the same extent
    /// as the provided alloc. Allocs generate procs, and thus we define and run a Host for each
    /// proc allocated by it.
    ///
    /// ## Allocation strategy
    ///
    /// Because HostMeshes use direct-addressed procs, and must fully control the procs they are
    /// managing, `HostMesh::allocate` uses a trampoline actor to launch the host, which in turn
    /// runs a [`crate::v1::host_mesh::mesh_agent::HostMeshAgent`] actor to manage the host itself.
    /// The host (and thus all of its procs) are exposed directly through a separate listening
    /// channel, established by the host.
    ///
    /// ```text
    ///                        ┌ ─ ─┌────────────────────┐
    ///                             │allocated Proc:     │
    ///                        │    │ ┌─────────────────┐│
    ///                             │ │TrampolineActor  ││
    ///                        │    │ │ ┌──────────────┐││
    ///                             │ │ │Host          │││
    ///               ┌────┬ ─ ┘    │ │ │ ┌──────────┐ │││
    ///            ┌─▶│Proc│        │ │ │ │HostAgent │ │││
    ///            │  └────┴ ─ ┐    │ │ │ └──────────┘ │││
    ///            │  ┌────┐        │ │ │             ██████
    /// ┌────────┐ ├─▶│Proc│   │    │ │ └──────────────┘││ ▲
    /// │ Client │─┤  └────┘        │ └─────────────────┘│ listening channel
    /// └────────┘ │  ┌────┐   └ ─ ─└────────────────────┘
    ///            ├─▶│Proc│
    ///            │  └────┘
    ///            │  ┌────┐
    ///            └─▶│Proc│
    ///               └────┘
    ///                 ▲
    ///
    ///          `Alloc`-provided
    ///                procs
    /// ```
    ///
    /// ## Lifecycle
    ///
    /// The returned `HostMesh` **owns** the underlying hosts. Call
    /// [`shutdown`](Self::shutdown) to deterministically tear them
    /// down. If you skip shutdown, `Drop` will attempt best-effort
    /// cleanup only. Do not rely on `Drop` for correctness.
    pub async fn allocate(
        cx: &impl context::Actor,
        alloc: Box<dyn Alloc + Send + Sync>,
        name: &str,
        bootstrap_params: Option<BootstrapCommand>,
    ) -> v1::Result<Self> {
        let transport = alloc.transport();
        let extent = alloc.extent().clone();
        let is_local = alloc.is_local();
        let proc_mesh = ProcMesh::allocate(cx, alloc, name).await?;
        let name = Name::new(name);

        // TODO: figure out how to deal with MAST allocs. It requires an extra dimension,
        // into which it launches multiple procs, so we need to always specify an additional
        // sub-host dimension of size 1.

        let (mesh_agents, mut mesh_agents_rx) = cx.mailbox().open_port();
        let _trampoline_actor_mesh = proc_mesh
            .spawn::<HostMeshAgentProcMeshTrampoline>(
                cx,
                "host_mesh_trampoline",
                &(transport, mesh_agents.bind(), bootstrap_params, is_local),
            )
            .await?;

        // TODO: don't re-rank the hosts
        let mut hosts = Vec::new();
        for _rank in 0..extent.num_ranks() {
            let mesh_agent = mesh_agents_rx.recv().await?;

            let Some((addr, _)) = mesh_agent.actor_id().proc_id().as_direct() else {
                return Err(v1::Error::HostMeshAgentConfigurationError(
                    mesh_agent.actor_id().clone(),
                    "host mesh agent must be a direct actor".to_string(),
                ));
            };

            let host_ref = HostRef(addr.clone());
            if host_ref.mesh_agent() != mesh_agent {
                return Err(v1::Error::HostMeshAgentConfigurationError(
                    mesh_agent.actor_id().clone(),
                    format!(
                        "expected mesh agent actor id to be {}",
                        host_ref.mesh_agent().actor_id()
                    ),
                ));
            }
            hosts.push(host_ref);
        }

        let proc_mesh_ref = proc_mesh.clone();
        Ok(Self {
            name,
            extent: extent.clone(),
            allocation: HostMeshAllocation::ProcMesh {
                proc_mesh,
                proc_mesh_ref,
                hosts: hosts.clone(),
            },
            current_ref: HostMeshRef::new(extent.into(), hosts).unwrap(),
        })
    }

    /// Take ownership of an existing host mesh reference.
    ///
    /// Consumes the `HostMeshRef`, captures its region/hosts, and
    /// returns an owned `HostMesh` that assumes lifecycle
    /// responsibility for those hosts (i.e., will shut them down on
    /// Drop).
    pub fn take(name: impl Into<Name>, mesh: HostMeshRef) -> Self {
        let name = name.into();
        let region = mesh.region().clone();
        let hosts: Vec<HostRef> = mesh.values().collect();

        let current_ref = HostMeshRef::new(region.clone(), hosts.clone())
            .expect("region/hosts cardinality must match");

        Self {
            name,
            extent: region.extent().clone(),
            allocation: HostMeshAllocation::Owned { hosts },
            current_ref,
        }
    }

    /// Request a clean shutdown of all hosts owned by this
    /// `HostMesh`.
    ///
    /// For each host, this sends `ShutdownHost` to its
    /// `HostMeshAgent`. The agent takes and drops its `Host` (via
    /// `Option::take()`), which in turn drops the embedded
    /// `BootstrapProcManager`. On drop, the manager walks its PID
    /// table and sends SIGKILL to any procs it spawned—tying proc
    /// lifetimes to their hosts and preventing leaks.
    pub async fn shutdown(&self, cx: &impl hyperactor::context::Actor) -> anyhow::Result<()> {
        let mut attempted = 0;
        let mut ok = 0;
        for host in self.current_ref.values() {
            attempted += 1;
            if let Err(e) = host.shutdown(cx).await {
                tracing::warn!(host = %host, error = %e, "host shutdown failed");
            } else {
                ok += 1;
            }
        }
        tracing::info!(attempted, ok, "hostmesh shutdown summary");
        Ok(())
    }
}

impl Deref for HostMesh {
    type Target = HostMeshRef;

    fn deref(&self) -> &Self::Target {
        &self.current_ref
    }
}

impl Drop for HostMesh {
    /// Best-effort cleanup for owned host meshes on drop.
    ///
    /// When a `HostMesh` is dropped, it attempts to shut down all
    /// hosts it owns:
    /// - If a Tokio runtime is available, we spawn an ephemeral
    ///   `Proc` + `Instance` and send `ShutdownHost` messages to each
    ///   host. This ensures that the embedded `BootstrapProcManager`s
    ///   are dropped, and all child procs they spawned are killed.
    /// - If no runtime is available, we cannot perform async cleanup
    ///   here; in that case we log a warning and rely on kernel-level
    ///   PDEATHSIG or the individual `BootstrapProcManager`'s `Drop`
    ///   as the final safeguard.
    ///
    /// This path is **last resort**: callers should prefer explicit
    /// [`HostMesh::shutdown`] to guarantee orderly teardown. Drop
    /// only provides opportunistic cleanup to prevent process leaks
    /// if shutdown is skipped.
    fn drop(&mut self) {
        // Snapshot the owned hosts we're responsible for.
        let hosts: Vec<HostRef> = match &self.allocation {
            HostMeshAllocation::ProcMesh { hosts, .. } | HostMeshAllocation::Owned { hosts } => {
                hosts.clone()
            }
        };

        // Best-effort only when a Tokio runtime is available.
        if let Ok(handle) = tokio::runtime::Handle::try_current() {
            let mesh_name = self.name.clone();
            let allocation_label = match &self.allocation {
                HostMeshAllocation::ProcMesh { .. } => "proc_mesh",
                HostMeshAllocation::Owned { .. } => "owned",
            }
            .to_string();

            handle.spawn(async move {
                let span = tracing::info_span!(
                    "hostmesh_drop_cleanup",
                    %mesh_name,
                    allocation = %allocation_label,
                    hosts = hosts.len(),
                );
                let _g = span.enter();

                // Spin up a tiny ephemeral proc+instance to get an
                // Actor context.
                match hyperactor::Proc::direct(
                    ChannelTransport::Unix.any(),
                    "hostmesh-drop".to_string(),
                )
                    .await
                {
                    Err(e) => {
                        tracing::warn!(
                            error = %e,
                            "failed to construct ephemeral Proc for drop-cleanup; \
                             relying on PDEATHSIG/manager Drop"
                        );
                    }
                    Ok(proc) => {
                        match proc.instance("drop") {
                            Err(e) => {
                                tracing::warn!(
                                    error = %e,
                                    "failed to create ephemeral instance for drop-cleanup; \
                                     relying on PDEATHSIG/manager Drop"
                                );
                            }
                            Ok((instance, _guard)) => {
                                let mut attempted = 0usize;
                                let mut ok = 0usize;
                                let mut err = 0usize;

                                for host in hosts {
                                    attempted += 1;
                                    tracing::debug!(host = %host, "drop-cleanup: shutdown start");
                                    match host.shutdown(&instance).await {
                                        Ok(()) => {
                                            ok += 1;
                                            tracing::debug!(host = %host, "drop-cleanup: shutdown ok");
                                        }
                                        Err(e) => {
                                            err += 1;
                                            tracing::warn!(host = %host, error = %e, "drop-cleanup: shutdown failed");
                                        }
                                    }
                                }

                                tracing::info!(
                                    attempted, ok, err,
                                    "hostmesh drop-cleanup summary"
                                );
                            }
                        }
                    }
                }
            });
        } else {
            // No runtime here; PDEATHSIG and manager Drop remain the
            // last-resort safety net.
            tracing::warn!(
                hosts = hosts.len(),
                "HostMesh dropped without a tokio runtime; skipping best-effort shutdown"
            );
        }
    }
}

/// A non-owning reference to a mesh of hosts.
///
/// Logically, this is a data structure that contains a set of ranked
/// hosts organized into a [`Region`]. `HostMeshRef`s can be sliced to
/// produce new references that contain a subset of the hosts in the
/// original mesh.
///
/// `HostMeshRef`s have a concrete syntax, implemented by its
/// `Display` and `FromStr` implementations.
///
/// This type does **not** control lifecycle. It only describes the
/// topology of hosts. To take ownership and perform deterministic
/// teardown, use [`HostMesh::take`], which returns an owned
/// [`HostMesh`] that guarantees cleanup on `shutdown()` or `Drop`.
///
/// Cloning this type does not confer ownership. If a corresponding
/// owned [`HostMesh`] shuts down the hosts, operations via a cloned
/// `HostMeshRef` may fail because the hosts are no longer running.
#[derive(Debug, Clone, PartialEq, Eq, Hash, Named, Serialize, Deserialize)]
pub struct HostMeshRef {
    region: Region,
    ranks: Arc<Vec<HostRef>>,
}

impl HostMeshRef {
    /// Create a new (raw) HostMeshRef from the provided region and associated
    /// ranks, which must match in cardinality.
    fn new(region: Region, ranks: Vec<HostRef>) -> v1::Result<Self> {
        if region.num_ranks() != ranks.len() {
            return Err(v1::Error::InvalidRankCardinality {
                expected: region.num_ranks(),
                actual: ranks.len(),
            });
        }
        Ok(Self {
            region,
            ranks: Arc::new(ranks),
        })
    }

    /// Create a new HostMeshRef from an arbitrary set of hosts. This is meant to
    /// enable extrinsic bootstrapping.
    pub fn from_hosts(hosts: Vec<ChannelAddr>) -> Self {
        Self {
            region: extent!(hosts = hosts.len()).into(),
            ranks: Arc::new(hosts.into_iter().map(HostRef).collect()),
        }
    }

    /// Spawn a ProcMesh onto this host mesh. The per_host extent specifies the shape
    /// of the procs to spawn on each host.
    pub async fn spawn(
        &self,
        cx: &impl context::Actor,
        name: &str,
        per_host: Extent,
    ) -> v1::Result<ProcMesh> {
        let per_host_labels = per_host.labels().iter().collect::<HashSet<_>>();
        let host_labels = self.region.labels().iter().collect::<HashSet<_>>();
        if !per_host_labels
            .intersection(&host_labels)
            .collect::<Vec<_>>()
            .is_empty()
        {
            return Err(v1::Error::ConfigurationError(anyhow::anyhow!(
                "per_host dims overlap with existing dims when spawning proc mesh"
            )));
        }

        let labels = self
            .region
            .labels()
            .to_vec()
            .into_iter()
            .chain(per_host.labels().to_vec().into_iter())
            .collect();
        let sizes = self
            .region
            .extent()
            .sizes()
            .to_vec()
            .into_iter()
            .chain(per_host.sizes().to_vec().into_iter())
            .collect();
        let extent =
            Extent::new(labels, sizes).map_err(|err| v1::Error::ConfigurationError(err.into()))?;

        let mesh_name = Name::new(name);
        let mut procs = Vec::new();
        for (host_rank, host) in self.ranks.iter().enumerate() {
            for per_host_rank in 0..per_host.num_ranks() {
                let proc_name = Name::new(format!("{}-{}", name, per_host_rank));
                let _ok = host
                    .mesh_agent()
                    .create_or_update(cx, proc_name.clone(), ())
                    .await
                    .map_err(|e| {
                        v1::Error::HostMeshAgentConfigurationError(
                            host.mesh_agent().actor_id().clone(),
                            format!("failed while creating proc: {}", e),
                        )
                    })?;
                procs.push(ProcRef::new(
                    host.named_proc(&proc_name),
                    per_host.num_ranks() * host_rank + per_host_rank,
                    // TODO: specify or retrieve from state instead, to avoid attestation.
                    ActorRef::attest(host.named_proc(&proc_name).actor_id("agent", 0)),
                ));
            }
        }

        ProcMesh::create_owned_unchecked(cx, mesh_name, extent, self.clone(), procs).await
    }
}

impl view::Ranked for HostMeshRef {
    type Item = HostRef;

    fn region(&self) -> &Region {
        &self.region
    }

    fn get(&self, rank: usize) -> Option<&Self::Item> {
        self.ranks.get(rank)
    }
}

impl view::RankedSliceable for HostMeshRef {
    fn sliced(&self, region: Region) -> Self {
        let ranks = self
            .region()
            .remap(&region)
            .unwrap()
            .map(|index| self.get(index).unwrap().clone());
        Self::new(region, ranks.collect()).unwrap()
    }
}

impl std::fmt::Display for HostMeshRef {
    fn fmt(&self, f: &mut std::fmt::Formatter<'_>) -> std::fmt::Result {
        for (rank, host) in self.ranks.iter().enumerate() {
            if rank > 0 {
                write!(f, ",")?;
            }
            write!(f, "{}", host)?;
        }
        write!(f, "@{}", self.region)
    }
}

/// The type of error occuring during `HostMeshRef` parsing.
#[derive(thiserror::Error, Debug)]
pub enum HostMeshRefParseError {
    #[error(transparent)]
    RegionParseError(#[from] RegionParseError),

    #[error("invalid host mesh ref: missing region")]
    MissingRegion,

    #[error(transparent)]
    InvalidHostMeshRef(#[from] Box<v1::Error>),

    #[error(transparent)]
    Other(#[from] anyhow::Error),
}

impl From<v1::Error> for HostMeshRefParseError {
    fn from(err: v1::Error) -> Self {
        Self::InvalidHostMeshRef(Box::new(err))
    }
}

impl FromStr for HostMeshRef {
    type Err = HostMeshRefParseError;

    fn from_str(s: &str) -> Result<Self, Self::Err> {
        let (hosts, region) = s
            .split_once('@')
            .ok_or(HostMeshRefParseError::MissingRegion)?;
        let hosts = hosts
            .split(',')
            .map(|host| host.trim())
            .map(|host| host.parse::<HostRef>())
            .collect::<Result<Vec<_>, _>>()?;
        let region = region.parse()?;
        Ok(HostMeshRef::new(region, hosts)?)
    }
}

#[cfg(test)]
mod tests {
    use std::collections::HashSet;
    use std::collections::VecDeque;

    use hyperactor::context::Mailbox as _;
    use itertools::Itertools;
    use ndslice::ViewExt;
    use ndslice::extent;
    use tokio::process::Command;

    use super::*;
    use crate::Bootstrap;
    use crate::v1::ActorMesh;
    use crate::v1::testactor;
    use crate::v1::testing;

    #[test]
    fn test_host_mesh_subset() {
        let hosts: HostMeshRef = "local:1,local:2,local:3,local:4@replica=2/2,host=2/1"
            .parse()
            .unwrap();
        assert_eq!(
            hosts.range("replica", 1).unwrap().to_string(),
            "local:3,local:4@2+replica=1/2,host=2/1"
        );
    }

    #[test]
    fn test_host_mesh_ref_parse_roundtrip() {
        let host_mesh_ref = HostMeshRef::new(
            extent!(replica = 2, host = 2).into(),
            vec![
                "tcp:127.0.0.1:123".parse().unwrap(),
                "tcp:127.0.0.1:123".parse().unwrap(),
                "tcp:127.0.0.1:123".parse().unwrap(),
                "tcp:127.0.0.1:123".parse().unwrap(),
            ],
        )
        .unwrap();

        assert_eq!(
            host_mesh_ref.to_string().parse::<HostMeshRef>().unwrap(),
            host_mesh_ref
        );
    }

    #[tokio::test]
    async fn test_allocate() {
        let config = hyperactor::config::global::lock();
        let _guard = config.override_key(crate::bootstrap::MESH_BOOTSTRAP_ENABLE_PDEATHSIG, false);

        let instance = testing::instance().await;

        for alloc in testing::allocs(extent!(replicas = 4)).await {
            let host_mesh = HostMesh::allocate(instance, alloc, "test", None)
                .await
                .unwrap();
<<<<<<< HEAD
            let proc_mesh1 = host_mesh
                .spawn(instance, "test_1", Extent::unity())
                .await
                .unwrap();
=======

            let proc_mesh1 = host_mesh.spawn(instance, "test_1").await.unwrap();
>>>>>>> 44467835
            let actor_mesh1: ActorMesh<testactor::TestActor> =
                proc_mesh1.spawn(instance, "test", &()).await.unwrap();
            let proc_mesh2 = host_mesh
                .spawn(instance, "test_2", extent!(gpus = 3, extra = 2))
                .await
                .unwrap();
            assert_eq!(
                proc_mesh2.extent(),
                extent!(replicas = 4, gpus = 3, extra = 2)
            );
            assert_eq!(proc_mesh2.values().count(), 24);
            let actor_mesh2: ActorMesh<testactor::TestActor> =
                proc_mesh2.spawn(instance, "test", &()).await.unwrap();
            assert_eq!(
                actor_mesh2.extent(),
                extent!(replicas = 4, gpus = 3, extra = 2)
            );
            assert_eq!(actor_mesh2.values().count(), 24);

            // Host meshes can be dereferenced to produce a concrete ref.
            let host_mesh_ref: HostMeshRef = host_mesh.clone();
            // Here, the underlying host mesh does not change:
            assert_eq!(
                host_mesh_ref.iter().collect::<Vec<_>>(),
                host_mesh.iter().collect::<Vec<_>>(),
            );

            // Validate we can cast:
            for actor_mesh in [&actor_mesh1, &actor_mesh2] {
                let (port, mut rx) = instance.mailbox().open_port();
                actor_mesh
                    .cast(instance, testactor::GetActorId(port.bind()))
                    .unwrap();

                let mut expected_actor_ids: HashSet<_> = actor_mesh
                    .values()
                    .map(|actor_ref| actor_ref.actor_id().clone())
                    .collect();

                while !expected_actor_ids.is_empty() {
                    let actor_id = rx.recv().await.unwrap();
                    assert!(
                        expected_actor_ids.remove(&actor_id),
                        "got {actor_id}, expect {expected_actor_ids:?}"
                    );
                }
            }

            // Now forward a message through all directed edges across the two meshes.
            // This tests the full connectivity of all the hosts, procs, and actors
            // involved in these two meshes.
            let mut to_visit: VecDeque<_> = actor_mesh1
                .values()
                .chain(actor_mesh2.values())
                .map(|actor_ref| actor_ref.port())
                // Each ordered pair of ports
                .permutations(2)
                // Flatten them to create a path:
                .flatten()
                .collect();

            let expect_visited: Vec<_> = to_visit.clone().into();

            // We are going to send to the first, and then set up a port to receive the last.
            let (last, mut last_rx) = instance.mailbox().open_port();
            to_visit.push_back(last.bind());

            let forward = testactor::Forward {
                to_visit,
                visited: Vec::new(),
            };
            let first = forward.to_visit.front().unwrap().clone();
            first.send(instance, forward).unwrap();

            let forward = last_rx.recv().await.unwrap();
            assert_eq!(forward.visited, expect_visited);

            let _ = host_mesh.shutdown(&instance).await;
        }
    }

    /// Allocate a new port on localhost. This drops the listener, releasing the socket,
    /// before returning. Hyperactor's channel::net applies SO_REUSEADDR, so we do not hav
    /// to wait out the socket's TIMED_WAIT state.
    ///
    /// Even so, this is racy.
    fn free_localhost_addr() -> ChannelAddr {
        let listener = std::net::TcpListener::bind("127.0.0.1:0").unwrap();
        ChannelAddr::Tcp(listener.local_addr().unwrap())
    }

    #[tokio::test]
    async fn test_extrinsic_allocation() {
        let config = hyperactor::config::global::lock();
        let _guard = config.override_key(crate::bootstrap::MESH_BOOTSTRAP_ENABLE_PDEATHSIG, false);

        let program = buck_resources::get("monarch/hyperactor_mesh/bootstrap").unwrap();

        let hosts = vec![free_localhost_addr(), free_localhost_addr()];

        let mut children = Vec::new();
        for host in hosts.iter() {
            let mut cmd = Command::new(program.clone());
            let boot = Bootstrap::Host { addr: host.clone() };
            boot.to_env(&mut cmd);
            cmd.kill_on_drop(true);
            children.push(cmd.spawn().unwrap());
        }

        let instance = testing::instance().await;
        let host_mesh = HostMeshRef::from_hosts(hosts);
<<<<<<< HEAD
        let proc_mesh = host_mesh
            .spawn(&testing::instance().await, "test", Extent::unity())
            .await
            .unwrap();
=======
        let proc_mesh = host_mesh.spawn(&instance, "test").await.unwrap();
>>>>>>> 44467835
        let actor_mesh: ActorMesh<testactor::TestActor> = proc_mesh
            .spawn(&testing::instance().await, "test", &())
            .await
            .unwrap();

        testactor::assert_mesh_shape(actor_mesh).await;

        HostMesh::take(Name::new("extrinsic"), host_mesh)
            .shutdown(&instance)
            .await
            .expect("hosts shutdown");
    }
}<|MERGE_RESOLUTION|>--- conflicted
+++ resolved
@@ -659,15 +659,11 @@
             let host_mesh = HostMesh::allocate(instance, alloc, "test", None)
                 .await
                 .unwrap();
-<<<<<<< HEAD
+
             let proc_mesh1 = host_mesh
                 .spawn(instance, "test_1", Extent::unity())
                 .await
                 .unwrap();
-=======
-
-            let proc_mesh1 = host_mesh.spawn(instance, "test_1").await.unwrap();
->>>>>>> 44467835
             let actor_mesh1: ActorMesh<testactor::TestActor> =
                 proc_mesh1.spawn(instance, "test", &()).await.unwrap();
             let proc_mesh2 = host_mesh
@@ -779,14 +775,10 @@
 
         let instance = testing::instance().await;
         let host_mesh = HostMeshRef::from_hosts(hosts);
-<<<<<<< HEAD
         let proc_mesh = host_mesh
             .spawn(&testing::instance().await, "test", Extent::unity())
             .await
             .unwrap();
-=======
-        let proc_mesh = host_mesh.spawn(&instance, "test").await.unwrap();
->>>>>>> 44467835
         let actor_mesh: ActorMesh<testactor::TestActor> = proc_mesh
             .spawn(&testing::instance().await, "test", &())
             .await
