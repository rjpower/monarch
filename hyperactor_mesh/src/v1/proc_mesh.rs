/*
 * Copyright (c) Meta Platforms, Inc. and affiliates.
 * All rights reserved.
 *
 * This source code is licensed under the BSD-style license found in the
 * LICENSE file in the root directory of this source tree.
 */

use std::any::type_name;
use std::collections::HashMap;
use std::fmt;
use std::sync::Arc;

use hyperactor::Actor;
use hyperactor::ActorId;
use hyperactor::ActorRef;
use hyperactor::Named;
use hyperactor::ProcId;
use hyperactor::RemoteMessage;
use hyperactor::actor::RemoteActor;
use hyperactor::actor::remote::Remote;
use hyperactor::channel;
use hyperactor::channel::ChannelAddr;
use hyperactor::context;
use hyperactor::mailbox::DialMailboxRouter;
use hyperactor::mailbox::MailboxServer;
use hyperactor::supervision::ActorSupervisionEvent;
use ndslice::Extent;
use ndslice::ViewExt;
use ndslice::view;
use ndslice::view::CollectMeshExt;
use ndslice::view::MapIntoExt;
use ndslice::view::Ranked;
use ndslice::view::Region;
use serde::Deserialize;
use serde::Serialize;

use crate::CommActor;
use crate::alloc::Alloc;
use crate::alloc::AllocExt;
use crate::alloc::AllocatedProc;
use crate::assign::Ranks;
<<<<<<< HEAD
use crate::proc_mesh;
use crate::proc_mesh::mesh_agent;
use crate::proc_mesh::mesh_agent::GspawnResult;
use crate::proc_mesh::mesh_agent::MeshAgentMessageClient;
use crate::proc_mesh::mesh_agent::ProcMeshAgent;
use crate::resource;
use crate::resource::CreateOrUpdateClient;
=======
use crate::proc_mesh::mesh_agent;
use crate::proc_mesh::mesh_agent::ActorState;
use crate::proc_mesh::mesh_agent::MeshAgentMessageClient;
use crate::proc_mesh::mesh_agent::ProcMeshAgent;
use crate::resource;
>>>>>>> 2c110602
use crate::v1;
use crate::v1::ActorMesh;
use crate::v1::ActorMeshRef;
use crate::v1::Error;
use crate::v1::Name;
use crate::v1::ValueMesh;

/// A reference to a single [`hyperactor::Proc`].
#[derive(Debug, Clone, PartialEq, Eq, Hash, Serialize, Deserialize)]
pub struct ProcRef {
    proc_id: ProcId,
    /// The rank of this proc at creation.
    create_rank: usize,
    /// The agent managing this proc.
    agent: ActorRef<ProcMeshAgent>,
}

impl ProcRef {
    /// Pings the proc, returning whether it is alive. This will be replaced by a
    /// finer-grained lifecycle status in the near future.
    #[allow(dead_code)]
    async fn status(&self, cx: &impl context::Actor) -> v1::Result<bool> {
        let (port, mut rx) = cx.mailbox().open_port();
        self.agent
            .status(cx, port.bind())
            .await
            .map_err(|e| Error::CallError(self.agent.actor_id().clone(), e))?;
        loop {
            let (rank, status) = rx
                .recv()
                .await
                .map_err(|e| Error::CallError(self.agent.actor_id().clone(), e.into()))?;
            if rank == self.create_rank {
                break Ok(status);
            }
        }
    }

    /// Get the supervision events for one actor with the given name.
    async fn supervision_events(
        &self,
        cx: &impl context::Actor,
        name: Name,
    ) -> v1::Result<Vec<ActorSupervisionEvent>> {
        let (port, mut rx) = cx.mailbox().open_port::<resource::State<ActorState>>();
        self.agent
            .send(
                cx,
                resource::GetState::<ActorState> {
                    name: name.clone(),
                    reply: port.bind(),
                },
            )
            .map_err(|e| Error::CallError(self.agent.actor_id().clone(), e.into()))?;
        let state = rx
            .recv()
            .await
            .map_err(|e| Error::CallError(self.agent.actor_id().clone(), e.into()))?;
        if let Some(state) = state.state {
            let rank = state.create_rank;
            let events = state.supervision_events;
            if rank == self.create_rank {
                Ok(events)
            } else {
                Err(Error::CallError(
                    self.agent.actor_id().clone(),
                    anyhow::anyhow!(
                        "Rank on mesh agent not matching for Actor {}: returned {}, expected {}",
                        name,
                        rank,
                        self.create_rank
                    ),
                ))
            }
        } else {
            Err(Error::CallError(
                self.agent.actor_id().clone(),
                anyhow::anyhow!("Actor {} does not exist", name),
            ))
        }
    }

    pub(crate) fn actor_id(&self, name: &Name) -> ActorId {
        self.proc_id.actor_id(name.to_string(), 0)
    }

    pub(crate) fn attest<A: RemoteActor>(&self, name: &Name) -> ActorRef<A> {
        ActorRef::attest(self.actor_id(name))
    }
}

/// A mesh of processes.
#[derive(Named)]
pub struct ProcMesh {
    name: Name,
    allocation: ProcMeshAllocation,
    comm_actor_name: Name,
}

impl ProcMesh {
    /// Freeze this proc mesh in its current state, returning a stable
    /// reference that may be serialized.
    pub fn freeze(&self) -> ProcMeshRef {
        let region = self.allocation.extent().clone().into();
        match &self.allocation {
            ProcMeshAllocation::Allocated { ranks, .. } => {
                let root_mesh_rank_0 = ranks.first().expect("root mesh cannot be empty").clone();
                ProcMeshRef::new(
                    self.name.clone(),
                    region,
                    Arc::clone(ranks),
                    self.comm_actor_name.clone(),
                    None, // this is the root mesh
                    root_mesh_rank_0,
                )
                .unwrap()
            }
        }
    }

    /// Allocate a new ProcMesh from the provided alloc.
    /// Allocate does not require an owning actor because references are not owned.
    /// Allocate a new ProcMesh from the provided alloc.
    pub async fn allocate(
        cx: &impl context::Actor,
        mut alloc: impl Alloc + Send + Sync + 'static,
        name: &str,
    ) -> v1::Result<Self> {
        let running = alloc.initialize().await?;

        // Wire the newly created mesh into the proc, so that it is routable.
        // We route all of the relevant prefixes into the proc's forwarder,
        // and serve it on the alloc's transport.
        //
        // This will be removed with direct addressing.
        let proc = cx.instance().proc();

        // First make sure we can serve the proc:
        let (proc_channel_addr, rx) = channel::serve(ChannelAddr::any(alloc.transport())).await?;
        proc.clone().serve(rx);

        let router = proc
            .forwarder()
            .downcast_ref::<DialMailboxRouter>()
            .ok_or(Error::UnroutableMesh())?;
        // Route all of the allocated procs:
        for AllocatedProc { proc_id, addr, .. } in running.iter() {
            if proc_id.is_direct() {
                continue;
            }
            router.bind(proc_id.clone().into(), addr.clone());
        }

        // Set up the mesh agents. Since references are not owned, we don't supervise it.
        // Instead, we just let procs die when they have unhandled supervision events.
        let address_book: HashMap<_, _> = running
            .iter()
            .map(
                |AllocatedProc {
                     addr, mesh_agent, ..
                 }| { (mesh_agent.actor_id().proc_id().clone(), addr.clone()) },
            )
            .collect();

        let (config_handle, mut config_receiver) = cx.mailbox().open_port();
        for (rank, AllocatedProc { mesh_agent, .. }) in running.iter().enumerate() {
            mesh_agent
                .configure(
                    cx,
                    rank,
                    proc_channel_addr.clone(),
                    None, // no supervisor; we just crash
                    address_book.clone(),
                    config_handle.bind(),
                    true,
                )
                .await
                .map_err(Error::ConfigurationError)?;
        }
        let mut completed = Ranks::new(running.len());
        while !completed.is_full() {
            let rank = config_receiver
                .recv()
                .await
                .map_err(|err| Error::ConfigurationError(err.into()))?;
            if completed.insert(rank, rank).is_some() {
                tracing::warn!("multiple completions received for rank {}", rank);
            }
        }

        let ranks: Vec<_> = running
            .into_iter()
            .enumerate()
            .map(|(create_rank, allocated)| ProcRef {
                proc_id: allocated.proc_id,
                create_rank,
                agent: allocated.mesh_agent,
            })
            .collect();

        let proc_mesh = Self {
            name: Name::new(name),
            allocation: ProcMeshAllocation::Allocated {
                alloc: Box::new(alloc),
                ranks: Arc::new(ranks),
            },
            comm_actor_name: Name::new("comm"),
        };
        // Spawn a comm actor on each proc, so that they can be used to perform
        // tree distribution and accumulation.
        let comm_actor_name = proc_mesh.comm_actor_name.clone();
        proc_mesh
            .freeze()
            .spawn_with_name::<CommActor>(cx, comm_actor_name, &Default::default())
            .await?;

        Ok(proc_mesh)
    }
}

/// Represents different ways ProcMeshes can be allocated.
enum ProcMeshAllocation {
    /// A mesh that has been allocated from an `Alloc`.
    Allocated {
        // We have to hold on to the alloc for the duration of the mesh lifetime.
        // The procmesh inherits the alloc's extent.
        alloc: Box<dyn Alloc + Send + Sync + 'static>,

        // The allocated ranks.
        ranks: Arc<Vec<ProcRef>>,
    },
}

impl ProcMeshAllocation {
    fn extent(&self) -> &Extent {
        match self {
            ProcMeshAllocation::Allocated { alloc, .. } => alloc.extent(),
        }
    }
}

impl fmt::Debug for ProcMeshAllocation {
    fn fmt(&self, f: &mut fmt::Formatter<'_>) -> fmt::Result {
        match self {
            ProcMeshAllocation::Allocated { ranks, .. } => f
                .debug_struct("ProcMeshAllocation")
                .field("alloc", &"<dyn Alloc>")
                .field("ranks", ranks)
                .finish(),
        }
    }
}

/// A reference to a ProcMesh, consisting of a set of ranked [`ProcRef`]s,
/// arranged into a region. ProcMeshes named, uniquely identifying the
/// ProcMesh from which the reference was derived.
///
/// ProcMeshes can be sliced to create new ProcMeshes with a subset of the
/// original ranks.
#[derive(Debug, Clone, PartialEq, Eq, Hash, Named, Serialize, Deserialize)]
pub struct ProcMeshRef {
    name: Name,
    region: Region,
    ranks: Arc<Vec<ProcRef>>,
    comm_actor_name: Name,
    // Temporary: used to fit v1 ActorMesh with v0's casting implementation. This
    // should be removed after we remove the v0 code.
    // The root region of this mesh. None means this mesh itself is the root.
    pub(crate) root_region: Option<Region>,
    // Temporary: used to fit v1 ActorMesh with v0's casting implementation. This
    // should be removed after we remove the v0 code.
    // v0 casting requires root mesh rank 0 as the 1st hop, so we need to provide
    // it here. For v1, this can be removed since v1 can use any rank.
    pub(crate) root_mesh_rank_0: ProcRef,
}

impl ProcMeshRef {
    /// Create a new ProcMeshRef from the given name, region, ranks, and so on.
    fn new(
        name: Name,
        region: Region,
        ranks: Arc<Vec<ProcRef>>,
        comm_actor_name: Name,
        root_region: Option<Region>,
        root_mesh_rank_0: ProcRef,
    ) -> v1::Result<Self> {
        if region.num_ranks() != ranks.len() {
            return Err(v1::Error::InvalidRankCardinality {
                expected: region.num_ranks(),
                actual: ranks.len(),
            });
        }
        Ok(Self {
            name,
            region,
            ranks,
            comm_actor_name,
            root_region,
            root_mesh_rank_0,
        })
    }

    pub(crate) fn comm_actor_name(&self) -> &Name {
        &self.comm_actor_name
    }

    /// The current statuses of procs in this mesh.
    pub async fn status(&self, cx: &impl context::Actor) -> v1::Result<ValueMesh<bool>> {
        let vm: ValueMesh<_> = self.map_into(|proc_ref| {
            let proc_ref = proc_ref.clone();
            async move { proc_ref.status(cx).await }
        });
        vm.join().await.transpose()
    }

    /// The supervision events of procs in this mesh.
    pub async fn supervision_events(
        &self,
        cx: &impl context::Actor,
        name: Name,
    ) -> v1::Result<ValueMesh<Vec<ActorSupervisionEvent>>> {
        let vm: ValueMesh<_> = self.map_into(|proc_ref| {
            let proc_ref = proc_ref.clone();
            let name = name.clone();
            async move { proc_ref.supervision_events(cx, name).await }
        });
        vm.join().await.transpose()
    }

    /// Spawn an actor on all of the procs in this mesh, returning a new ActorMesh.
    pub async fn spawn<A: Actor + RemoteActor>(
        &self,
        cx: &impl context::Actor,
        name: &str,
        params: &A::Params,
    ) -> v1::Result<ActorMesh<A>>
    where
        A::Params: RemoteMessage,
    {
        self.spawn_with_name(cx, Name::new(name), params).await
    }

    pub async fn spawn_with_name<A: Actor + RemoteActor>(
        &self,
        cx: &impl context::Actor,
        name: Name,
        params: &A::Params,
    ) -> v1::Result<ActorMesh<A>>
    where
        A::Params: RemoteMessage,
    {
        let remote = Remote::collect();
        let actor_type = remote
            .name_of::<A>()
            .ok_or(Error::ActorTypeNotRegistered(type_name::<A>().to_string()))?
            .to_string();

        let serialized_params = bincode::serialize(params)?;

        let (completed_handle, mut completed_receiver) = cx.mailbox().open_port();
        for (rank, proc_ref) in self.ranks.iter().enumerate() {
            proc_ref
                .agent
                .send(
                    cx,
                    resource::CreateOrUpdate::<mesh_agent::ActorSpec> {
                        name: name.clone(),
                        spec: mesh_agent::ActorSpec {
                            actor_type: actor_type.clone(),
                            params_data: serialized_params.clone(),
                        },
                        reply: completed_handle.contramap(move |ok| (rank, ok)).bind(),
                    },
                )
                .map_err(|e| Error::SendingError(proc_ref.agent.actor_id().clone(), Box::new(e)))?;
        }

        let mut completed = Ranks::new(self.ranks.len());
        while !completed.is_full() {
            let (rank, ok) = completed_receiver.recv().await?;
            if rank >= self.ranks.len() {
                tracing::error!("ignoring invalid rank {}", rank);
                continue;
<<<<<<< HEAD
=======
            }

            if completed.insert(rank, (rank, ok)).is_some() {
                tracing::error!("multiple completions received for rank {}", rank);
>>>>>>> 2c110602
            }

            if completed.insert(rank, (rank, ok)).is_some() {
                tracing::error!("multiple completions received for rank {}", rank);
            }
        }

        // TODO: at this point, we know that non-failed ranks have been created.
        // This is good enough for mailbox setup: the actors are now routable.
        //
        // However, we should retrieve detailed failure information from failed spawns.

        let failed: Vec<_> = completed
            .into_iter()
            .filter_map(|rank| {
                if let Some((rank, ok)) = rank
                    && !ok
                {
                    Some(rank)
                } else {
                    None
                }
            })
            .collect();
        if !failed.is_empty() {
            return Err(Error::GspawnError(
                name,
                format!("failed ranks: {:?}", failed),
            ));
        }

        // TODO: at this point, we know that non-failed ranks have been created.
        // This is good enough for mailbox setup: the actors are now routable.
        //
        // However, we should retrieve detailed failure information from failed spawns.

        let failed: Vec<_> = completed
            .into_iter()
            .filter_map(|rank| {
                if let Some((rank, ok)) = rank
                    && !ok
                {
                    Some(rank)
                } else {
                    None
                }
            })
            .collect();
        if !failed.is_empty() {
            return Err(Error::GspawnError(
                name,
                format!("failed ranks: {:?}", failed),
            ));
        }

        Ok(ActorMesh::new(self.clone(), name))
    }
}

impl view::Ranked for ProcMeshRef {
    type Item = ProcRef;

    fn region(&self) -> &Region {
        &self.region
    }

    fn get(&self, rank: usize) -> Option<&Self::Item> {
        self.ranks.get(rank)
    }
}

impl view::RankedSliceable for ProcMeshRef {
    fn sliced(&self, region: Region) -> Self {
        debug_assert!(region.is_subset(view::Ranked::region(self)));
        let ranks = self
            .region()
            .remap(&region)
            .unwrap()
            .map(|index| self.get(index).unwrap().clone())
            .collect();
        Self::new(
            self.name.clone(),
            region,
            Arc::new(ranks),
            self.comm_actor_name.clone(),
            Some(self.root_region.as_ref().unwrap_or(&self.region).clone()),
            self.root_mesh_rank_0.clone(),
        )
        .unwrap()
    }
}

#[cfg(test)]
mod tests {
    use std::collections::HashSet;

    use hyperactor::clock::Clock;
    use hyperactor::clock::RealClock;
    use hyperactor::mailbox;
    use ndslice::ViewExt;
    use ndslice::extent;
    use timed_test::async_timed_test;

    use crate::v1::ActorMeshRef;
    use crate::v1::Name;
    use crate::v1::testactor;
    use crate::v1::testing;

    #[tokio::test]
    async fn test_proc_mesh_allocate() {
        let (mesh, actor, router) = testing::local_proc_mesh(extent!(replica = 4)).await;
        let mesh_ref = mesh.freeze();
        assert_eq!(mesh_ref.extent(), extent!(replica = 4));
        assert_eq!(mesh_ref.ranks.len(), 4);
        assert!(!router.prefixes().is_empty());

        // All of the agents are alive, and reachable (both ways).
        for proc_ref in mesh_ref.values() {
            assert!(proc_ref.status(&actor).await.unwrap());
        }

        // Same on the proc mesh:
        assert!(
            mesh_ref
                .status(&actor)
                .await
                .unwrap()
                .values()
                .all(|status| status)
        );
    }

    #[async_timed_test(timeout_secs = 30)]
    async fn test_spawn_actor() {
        hyperactor_telemetry::initialize_logging(hyperactor::clock::ClockKind::default());

        let instance = testing::instance();

        for proc_mesh in testing::proc_meshes(&instance, extent!(replicas = 4, hosts = 2)).await {
            let actor_mesh: ActorMeshRef<testactor::TestActor> = proc_mesh
                .freeze()
                .spawn(&instance, "test", &())
                .await
                .unwrap()
                .freeze();

            // Verify casting to the root actor mesh
            {
                let (port, mut rx) = mailbox::open_port(&instance);
                actor_mesh
                    .cast(&instance, testactor::GetActorId(port.bind()))
                    .unwrap();

                let mut expected_actor_ids: HashSet<_> = actor_mesh
                    .values()
                    .map(|actor_ref| actor_ref.actor_id().clone())
                    .collect();

                while !expected_actor_ids.is_empty() {
                    let actor_id = rx.recv().await.unwrap();
                    assert!(
                        expected_actor_ids.remove(&actor_id),
                        "got {actor_id}, expect {expected_actor_ids:?}"
                    );
                }

                // No more messages
                RealClock.sleep(Duration::from_secs(1)).await;
                let result = rx.try_recv();
                assert!(result.as_ref().unwrap().is_none(), "got {result:?}");
            }

            // Verify casting to the sliced actor mesh
            let sliced_actor_mesh = actor_mesh.range("replicas", 1..3).unwrap();
            {
                let (port, mut rx) = mailbox::open_port(&instance);
                sliced_actor_mesh
                    .cast(&instance, testactor::GetActorId(port.bind()))
                    .unwrap();

                let mut expected_actor_ids: HashSet<_> = sliced_actor_mesh
                    .values()
                    .map(|actor_ref| actor_ref.actor_id().clone())
                    .collect();

                while !expected_actor_ids.is_empty() {
                    let actor_id = rx.recv().await.unwrap();
                    assert!(
                        expected_actor_ids.remove(&actor_id),
                        "got {actor_id}, expect {expected_actor_ids:?}"
                    );
                }

                // No more messages
                RealClock.sleep(Duration::from_secs(1)).await;
                let result = rx.try_recv();
                assert!(result.as_ref().unwrap().is_none(), "got {result:?}");
            }
        }
    }
}<|MERGE_RESOLUTION|>--- conflicted
+++ resolved
@@ -40,21 +40,11 @@
 use crate::alloc::AllocExt;
 use crate::alloc::AllocatedProc;
 use crate::assign::Ranks;
-<<<<<<< HEAD
-use crate::proc_mesh;
-use crate::proc_mesh::mesh_agent;
-use crate::proc_mesh::mesh_agent::GspawnResult;
-use crate::proc_mesh::mesh_agent::MeshAgentMessageClient;
-use crate::proc_mesh::mesh_agent::ProcMeshAgent;
-use crate::resource;
-use crate::resource::CreateOrUpdateClient;
-=======
 use crate::proc_mesh::mesh_agent;
 use crate::proc_mesh::mesh_agent::ActorState;
 use crate::proc_mesh::mesh_agent::MeshAgentMessageClient;
 use crate::proc_mesh::mesh_agent::ProcMeshAgent;
 use crate::resource;
->>>>>>> 2c110602
 use crate::v1;
 use crate::v1::ActorMesh;
 use crate::v1::ActorMeshRef;
@@ -438,42 +428,11 @@
             if rank >= self.ranks.len() {
                 tracing::error!("ignoring invalid rank {}", rank);
                 continue;
-<<<<<<< HEAD
-=======
             }
 
             if completed.insert(rank, (rank, ok)).is_some() {
                 tracing::error!("multiple completions received for rank {}", rank);
->>>>>>> 2c110602
-            }
-
-            if completed.insert(rank, (rank, ok)).is_some() {
-                tracing::error!("multiple completions received for rank {}", rank);
-            }
-        }
-
-        // TODO: at this point, we know that non-failed ranks have been created.
-        // This is good enough for mailbox setup: the actors are now routable.
-        //
-        // However, we should retrieve detailed failure information from failed spawns.
-
-        let failed: Vec<_> = completed
-            .into_iter()
-            .filter_map(|rank| {
-                if let Some((rank, ok)) = rank
-                    && !ok
-                {
-                    Some(rank)
-                } else {
-                    None
-                }
-            })
-            .collect();
-        if !failed.is_empty() {
-            return Err(Error::GspawnError(
-                name,
-                format!("failed ranks: {:?}", failed),
-            ));
+            }
         }
 
         // TODO: at this point, we know that non-failed ranks have been created.
