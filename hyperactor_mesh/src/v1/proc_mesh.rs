/*
 * Copyright (c) Meta Platforms, Inc. and affiliates.
 * All rights reserved.
 *
 * This source code is licensed under the BSD-style license found in the
 * LICENSE file in the root directory of this source tree.
 */

use std::any::type_name;
use std::collections::HashMap;
use std::fmt;
use std::sync::Arc;

use hyperactor::Actor;
use hyperactor::ActorId;
use hyperactor::ActorRef;
use hyperactor::Named;
use hyperactor::ProcId;
use hyperactor::RemoteMessage;
use hyperactor::actor::RemoteActor;
use hyperactor::actor::remote::Remote;
use hyperactor::channel;
use hyperactor::channel::ChannelAddr;
use hyperactor::context;
use hyperactor::mailbox;
use hyperactor::mailbox::DialMailboxRouter;
use hyperactor::mailbox::MailboxServer;
use ndslice::Extent;
use ndslice::view;
use ndslice::view::MapIntoRefExt;
use ndslice::view::Region;
use serde::Deserialize;
use serde::Serialize;

use crate::alloc::Alloc;
use crate::alloc::AllocExt;
use crate::alloc::AllocatedProc;
use crate::assign::Ranks;
use crate::proc_mesh::mesh_agent::GspawnResult;
use crate::proc_mesh::mesh_agent::MeshAgentMessageClient;
use crate::proc_mesh::mesh_agent::ProcMeshAgent;
use crate::v1;
use crate::v1::ActorMesh;
use crate::v1::Error;
use crate::v1::Name;
use crate::v1::ValueMesh;

/// A reference to a single [`hyperactor::Proc`].
#[derive(Debug, Clone, PartialEq, Eq, Hash, Serialize, Deserialize)]
pub struct ProcRef {
    proc_id: ProcId,
    /// The rank of this proc at creation.
    create_rank: usize,
    /// The agent managing this proc.
    agent: ActorRef<ProcMeshAgent>,
}

impl ProcRef {
    /// Pings the proc, returning whether it is alive. This will be replaced by a
    /// finer-grained lifecycle status in the near future.
<<<<<<< HEAD
    async fn status(&self, cx: &impl context::Actor) -> v1::Result<bool> {
        let (port, mut rx) = cx.mailbox().open_port();
=======
    #[allow(dead_code)]
    async fn status(&self, caps: &(impl cap::CanSend + cap::CanOpenPort)) -> v1::Result<bool> {
        let (port, mut rx) = mailbox::open_port(caps);
>>>>>>> 6496c3d6
        self.agent
            .status(cx, port.bind())
            .await
            .map_err(|e| Error::CallError(self.agent.actor_id().clone(), e))?;
        loop {
            let (rank, status) = rx
                .recv()
                .await
                .map_err(|e| Error::CallError(self.agent.actor_id().clone(), e.into()))?;
            if rank == self.create_rank {
                break Ok(status);
            }
        }
    }

    pub(crate) fn actor_id(&self, name: &Name) -> ActorId {
        self.proc_id.actor_id(name.to_string(), 0)
    }

    pub(crate) fn attest<A: RemoteActor>(&self, name: &Name) -> ActorRef<A> {
        ActorRef::attest(self.actor_id(name))
    }
}

/// A mesh of processes.
#[derive(Named)]
pub struct ProcMesh {
    name: Name,
    allocation: ProcMeshAllocation,
}

impl ProcMesh {
    /// Freeze this proc mesh in its current state, returning a stable
    /// reference that may be serialized.
    pub fn freeze(&self) -> ProcMeshRef {
        let region = self.allocation.extent().clone().into();
        match &self.allocation {
            ProcMeshAllocation::Allocated { ranks, .. } => {
                ProcMeshRef::new(self.name.clone(), region, Arc::clone(ranks)).unwrap()
            }
        }
    }

    /// The current statuses of procs in this mesh.
    #[allow(dead_code)]
    async fn status(
        &self,
        caps: &(impl cap::CanSend + cap::CanOpenPort),
    ) -> v1::Result<ValueMesh<bool>> {
        let vm: ValueMesh<_> = self.map_into_ref(|proc_ref| {
            let proc_ref = proc_ref.clone();
            async move { proc_ref.status(caps).await }
        });
        vm.join().await.transpose()
    }

    /// Allocate a new ProcMeshRef from the provided alloc.
    /// Allocate does not require an owning actor because references are not owned.
    /// Allocate a new ProcMesh from the provided alloc.
    pub async fn allocate(
        cx: &impl context::Actor,
        mut alloc: impl Alloc + Send + Sync + 'static,
        name: &str,
    ) -> v1::Result<Self> {
        let running = alloc.initialize().await?;

        // Wire the newly created mesh into the proc, so that it is routable.
        // We route all of the relevant prefixes into the proc's forwarder,
        // and serve it on the alloc's transport.
        //
        // This will be removed with direct addressing.
        let proc = cx.instance().proc();

        // First make sure we can serve the proc:
        let (proc_channel_addr, rx) = channel::serve(ChannelAddr::any(alloc.transport())).await?;
        proc.clone().serve(rx);

        let router = proc
            .forwarder()
            .downcast_ref::<DialMailboxRouter>()
            .ok_or(Error::UnroutableMesh())?;
        // Route all of the allocated procs:
        for AllocatedProc { proc_id, addr, .. } in running.iter() {
            if proc_id.is_direct() {
                continue;
            }
            router.bind(proc_id.clone().into(), addr.clone());
        }

        // Set up the mesh agents. Since references are not owned, we don't supervise it.
        // Instead, we just let procs die when they have unhandled supervision events.
        let address_book: HashMap<_, _> = running
            .iter()
            .map(
                |AllocatedProc {
                     addr, mesh_agent, ..
                 }| { (mesh_agent.actor_id().proc_id().clone(), addr.clone()) },
            )
            .collect();

        let (config_handle, mut config_receiver) = cx.mailbox().open_port();
        for (rank, AllocatedProc { mesh_agent, .. }) in running.iter().enumerate() {
            mesh_agent
                .configure(
                    cx,
                    rank,
                    proc_channel_addr.clone(),
                    None, // no supervisor; we just crash
                    address_book.clone(),
                    config_handle.bind(),
                )
                .await
                .map_err(Error::ConfigurationError)?;
        }
        let mut completed = Ranks::new(running.len());
        while !completed.is_full() {
            let rank = config_receiver
                .recv()
                .await
                .map_err(|err| Error::ConfigurationError(err.into()))?;
            if completed.insert(rank, rank).is_some() {
                tracing::warn!("multiple completions received for rank {}", rank);
            }
        }

        let ranks = running
            .into_iter()
            .enumerate()
            .map(|(create_rank, allocated)| ProcRef {
                proc_id: allocated.proc_id,
                create_rank,
                agent: allocated.mesh_agent,
            })
            .collect();

        Ok(Self {
            name: Name::new(name),
            allocation: ProcMeshAllocation::Allocated {
                alloc: Box::new(alloc),
                ranks: Arc::new(ranks),
            },
        })
    }
}

/// Represents different ways ProcMeshes can be allocated.
enum ProcMeshAllocation {
    /// A mesh that has been allocated from an `Alloc`.
    Allocated {
        // We have to hold on to the alloc for the duration of the mesh lifetime.
        // The procmesh inherits the alloc's extent.
        alloc: Box<dyn Alloc + Send + Sync + 'static>,

        // The allocated ranks.
        ranks: Arc<Vec<ProcRef>>,
    },
}

impl ProcMeshAllocation {
    fn extent(&self) -> &Extent {
        match self {
            ProcMeshAllocation::Allocated { alloc, .. } => alloc.extent(),
        }
    }
}

impl fmt::Debug for ProcMeshAllocation {
    fn fmt(&self, f: &mut fmt::Formatter<'_>) -> fmt::Result {
        match self {
            ProcMeshAllocation::Allocated { ranks, .. } => f
                .debug_struct("ProcMeshAllocation")
                .field("alloc", &"<dyn Alloc>")
                .field("ranks", ranks)
                .finish(),
        }
    }
}

/// A reference to a ProcMesh, consisting of a set of ranked [`ProcRef`]s,
/// arranged into a region. ProcMeshes named, uniquely identifying the
/// ProcMesh from which the reference was derived.
///
/// ProcMeshes can be sliced to create new ProcMeshes with a subset of the
/// original ranks.
#[derive(Debug, Clone, PartialEq, Eq, Hash, Named, Serialize, Deserialize)]
pub struct ProcMeshRef {
    name: Name,
    region: Region,
    ranks: Arc<Vec<ProcRef>>,
}

impl ProcMeshRef {
    /// Create a new ProcMeshRef from the given name, region, and ranks.
    fn new(name: Name, region: Region, ranks: Arc<Vec<ProcRef>>) -> v1::Result<Self> {
        if region.num_ranks() != ranks.len() {
            return Err(v1::Error::InvalidRankCardinality {
                expected: region.num_ranks(),
                actual: ranks.len(),
            });
        }
        Ok(Self {
            name,
            region,
            ranks,
        })
    }

    /// Maps over all of the ProcRefs in the mesh, returning a new
    /// ValueMesh with the mapped values. This is infallible because
    /// the mapping is 1:1 with the ranks.
    fn mapped<F, R>(&self, f: F) -> ValueMesh<R>
    where
        F: Fn(&ProcRef) -> R,
    {
        ValueMesh::new_unchecked(self.region.clone(), self.ranks.iter().map(f).collect())
    }

    /// The current statuses of procs in this mesh.
    async fn status(&self, cx: &impl context::Actor) -> v1::Result<ValueMesh<bool>> {
        self.mapped(|proc_ref| {
            let proc_ref = proc_ref.clone();
            async move { proc_ref.status(cx).await }
        })
        .join()
        .await
        .transpose()
    }

    /// Spawn an actor on all of the procs in this mesh, returning a new ActorMesh.
    #[allow(dead_code)]
    async fn spawn<A: Actor + RemoteActor>(
        &self,
        cx: &impl context::Actor,
        name: &str,
        params: &A::Params,
    ) -> v1::Result<ActorMesh<A>>
    where
        A::Params: RemoteMessage,
    {
        let remote = Remote::collect();
        let actor_type = remote
            .name_of::<A>()
            .ok_or(Error::ActorTypeNotRegistered(type_name::<A>().to_string()))?
            .to_string();

        let name = Name::new(name);
        let serialized_params = bincode::serialize(params)?;

        let (completed_handle, mut completed_receiver) = cx.mailbox().open_port();
        for proc_ref in self.ranks.iter() {
            proc_ref
                .agent
                .gspawn(
                    cx,
                    actor_type.clone(),
                    name.clone().to_string(),
                    serialized_params.clone(),
                    completed_handle.bind(),
                )
                .await
                .map_err(|e| Error::CallError(proc_ref.agent.actor_id().clone(), e))?;
        }

        let mut completed = Ranks::new(self.ranks.len());
        while !completed.is_full() {
            let result = completed_receiver.recv().await?;
            match result {
                GspawnResult::Success { rank, .. } if rank >= self.ranks.len() => {
                    tracing::error!("ignoring invalid rank {}", rank);
                }
                GspawnResult::Success { rank, actor_id } => {
                    if completed.insert(rank, actor_id.clone()).is_some() {
                        tracing::error!("multiple completions received for rank {}", rank);
                    }

                    let expected_actor_id = self.ranks.get(rank).unwrap().actor_id(&name);
                    if actor_id != expected_actor_id {
                        return Err(Error::GspawnError(
                            name,
                            format!(
                                "expected actor id {} for rank {}; got {}",
                                expected_actor_id, rank, actor_id
                            ),
                        ));
                    }
                }
                GspawnResult::Error(error_msg) => return Err(Error::GspawnError(name, error_msg)),
            }
        }

        Ok(ActorMesh::new(self.clone(), name))
    }
}

impl view::Ranked for ProcMeshRef {
    type Item = ProcRef;

    fn region(&self) -> &Region {
        &self.region
    }

    fn get(&self, rank: usize) -> Option<ProcRef> {
        self.ranks.get(rank).cloned()
    }

    fn sliced(&self, region: Region, nodes: impl Iterator<Item = ProcRef>) -> Self {
        Self::new(self.name.clone(), region, Arc::new(nodes.collect())).unwrap()
    }
}

impl view::RankedRef for ProcMeshRef {
    fn get_ref(&self, rank: usize) -> Option<&Self::Item> {
        self.ranks.get(rank)
    }
}

#[cfg(test)]
mod tests {
    use std::collections::HashSet;

    use ndslice::ViewExt;
    use ndslice::extent;

    use super::*;
    use crate::v1::ActorMeshRef;
    use crate::v1::testactor;
    use crate::v1::testing;

    #[tokio::test]
    async fn test_proc_mesh_allocate() {
        let (mesh, actor, router) = testing::local_proc_mesh(extent!(replica = 4)).await;
        let mesh_ref = mesh.freeze();
        assert_eq!(mesh_ref.extent(), extent!(replica = 4));
        assert_eq!(mesh_ref.ranks.len(), 4);
        assert!(!router.prefixes().is_empty());

        // All of the agents are alive, and reachable (both ways).
        for proc_ref in mesh_ref.values() {
            assert!(proc_ref.status(&actor).await.unwrap());
        }

        // Same on the proc mesh:
        assert!(
            mesh_ref
                .status(&actor)
                .await
                .unwrap()
                .values()
                .all(|status| status)
        );
    }

    #[tokio::test]
    async fn test_spawn_actor() {
        hyperactor_telemetry::initialize_logging(hyperactor::clock::ClockKind::default());

        let instance = testing::instance();

        for proc_mesh in testing::proc_meshes(&instance, extent!(replicas = 4)).await {
            let actor_mesh: ActorMeshRef<testactor::TestActor> = proc_mesh
                .freeze()
                .spawn(&instance, "test", &())
                .await
                .unwrap()
                .freeze();

            let (port, mut rx) = mailbox::open_port(&instance);
            actor_mesh
                .cast(&instance, testactor::GetActorId(port.bind()))
                .unwrap();

            let mut expected_actor_ids: HashSet<_> = actor_mesh
                .values()
                .map(|actor_ref| actor_ref.actor_id().clone())
                .collect();

            while !expected_actor_ids.is_empty() {
                let actor_id = rx.recv().await.unwrap();
                assert!(expected_actor_ids.remove(&actor_id));
            }
        }
    }
}<|MERGE_RESOLUTION|>--- conflicted
+++ resolved
@@ -58,14 +58,9 @@
 impl ProcRef {
     /// Pings the proc, returning whether it is alive. This will be replaced by a
     /// finer-grained lifecycle status in the near future.
-<<<<<<< HEAD
+    #[allow(dead_code)]
     async fn status(&self, cx: &impl context::Actor) -> v1::Result<bool> {
         let (port, mut rx) = cx.mailbox().open_port();
-=======
-    #[allow(dead_code)]
-    async fn status(&self, caps: &(impl cap::CanSend + cap::CanOpenPort)) -> v1::Result<bool> {
-        let (port, mut rx) = mailbox::open_port(caps);
->>>>>>> 6496c3d6
         self.agent
             .status(cx, port.bind())
             .await
