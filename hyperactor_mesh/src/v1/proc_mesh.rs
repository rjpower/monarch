/*
 * Copyright (c) Meta Platforms, Inc. and affiliates.
 * All rights reserved.
 *
 * This source code is licensed under the BSD-style license found in the
 * LICENSE file in the root directory of this source tree.
 */

use std::any::type_name;
use std::collections::HashMap;
use std::fmt;
use std::sync::Arc;

use hyperactor::Actor;
use hyperactor::ActorId;
use hyperactor::ActorRef;
use hyperactor::Named;
use hyperactor::ProcId;
use hyperactor::RemoteMessage;
use hyperactor::actor::RemoteActor;
use hyperactor::actor::remote::Remote;
use hyperactor::channel;
use hyperactor::channel::ChannelAddr;
use hyperactor::context;
use hyperactor::mailbox;
use hyperactor::mailbox::DialMailboxRouter;
use hyperactor::mailbox::MailboxServer;
use ndslice::Extent;
use ndslice::view;
use ndslice::view::MapIntoRefExt;
use ndslice::view::Region;
use serde::Deserialize;
use serde::Serialize;

use crate::alloc::Alloc;
use crate::alloc::AllocExt;
use crate::alloc::AllocatedProc;
use crate::assign::Ranks;
use crate::proc_mesh::mesh_agent::GspawnResult;
use crate::proc_mesh::mesh_agent::MeshAgentMessageClient;
use crate::proc_mesh::mesh_agent::ProcMeshAgent;
use crate::v1;
use crate::v1::ActorMesh;
use crate::v1::Error;
use crate::v1::Name;
use crate::v1::ValueMesh;

/// A reference to a single [`hyperactor::Proc`].
#[derive(Debug, Clone, PartialEq, Eq, Hash, Serialize, Deserialize)]
pub struct ProcRef {
    proc_id: ProcId,
    /// The rank of this proc at creation.
    create_rank: usize,
    /// The agent managing this proc.
    agent: ActorRef<ProcMeshAgent>,
}

impl ProcRef {
    /// Pings the proc, returning whether it is alive. This will be replaced by a
    /// finer-grained lifecycle status in the near future.
    #[allow(dead_code)]
    async fn status(&self, cx: &impl context::Actor) -> v1::Result<bool> {
        let (port, mut rx) = cx.mailbox().open_port();
        self.agent
            .status(cx, port.bind())
            .await
            .map_err(|e| Error::CallError(self.agent.actor_id().clone(), e))?;
        loop {
            let (rank, status) = rx
                .recv()
                .await
                .map_err(|e| Error::CallError(self.agent.actor_id().clone(), e.into()))?;
            if rank == self.create_rank {
                break Ok(status);
            }
        }
    }

    pub(crate) fn actor_id(&self, name: &Name) -> ActorId {
        self.proc_id.actor_id(name.to_string(), 0)
    }

    pub(crate) fn attest<A: RemoteActor>(&self, name: &Name) -> ActorRef<A> {
        ActorRef::attest(self.actor_id(name))
    }
}

/// A mesh of processes.
#[derive(Named)]
pub struct ProcMesh {
    name: Name,
    allocation: ProcMeshAllocation,
}

impl ProcMesh {
    /// Freeze this proc mesh in its current state, returning a stable
    /// reference that may be serialized.
    pub fn freeze(&self) -> ProcMeshRef {
        let region = self.allocation.extent().clone().into();
        match &self.allocation {
            ProcMeshAllocation::Allocated { ranks, .. } => {
                ProcMeshRef::new(self.name.clone(), region, Arc::clone(ranks)).unwrap()
            }
        }
    }

    /// Allocate a new ProcMeshRef from the provided alloc.
    /// Allocate does not require an owning actor because references are not owned.
    /// Allocate a new ProcMesh from the provided alloc.
    pub async fn allocate(
        cx: &impl context::Actor,
        mut alloc: impl Alloc + Send + Sync + 'static,
        name: &str,
    ) -> v1::Result<Self> {
        let running = alloc.initialize().await?;

        // Wire the newly created mesh into the proc, so that it is routable.
        // We route all of the relevant prefixes into the proc's forwarder,
        // and serve it on the alloc's transport.
        //
        // This will be removed with direct addressing.
        let proc = cx.instance().proc();

        // First make sure we can serve the proc:
        let (proc_channel_addr, rx) = channel::serve(ChannelAddr::any(alloc.transport())).await?;
        proc.clone().serve(rx);

        let router = proc
            .forwarder()
            .downcast_ref::<DialMailboxRouter>()
            .ok_or(Error::UnroutableMesh())?;
        // Route all of the allocated procs:
        for AllocatedProc { proc_id, addr, .. } in running.iter() {
            if proc_id.is_direct() {
                continue;
            }
            router.bind(proc_id.clone().into(), addr.clone());
        }

        // Set up the mesh agents. Since references are not owned, we don't supervise it.
        // Instead, we just let procs die when they have unhandled supervision events.
        let address_book: HashMap<_, _> = running
            .iter()
            .map(
                |AllocatedProc {
                     addr, mesh_agent, ..
                 }| { (mesh_agent.actor_id().proc_id().clone(), addr.clone()) },
            )
            .collect();

        let (config_handle, mut config_receiver) = cx.mailbox().open_port();
        for (rank, AllocatedProc { mesh_agent, .. }) in running.iter().enumerate() {
            mesh_agent
                .configure(
                    cx,
                    rank,
                    proc_channel_addr.clone(),
                    None, // no supervisor; we just crash
                    address_book.clone(),
                    config_handle.bind(),
                )
                .await
                .map_err(Error::ConfigurationError)?;
        }
        let mut completed = Ranks::new(running.len());
        while !completed.is_full() {
            let rank = config_receiver
                .recv()
                .await
                .map_err(|err| Error::ConfigurationError(err.into()))?;
            if completed.insert(rank, rank).is_some() {
                tracing::warn!("multiple completions received for rank {}", rank);
            }
        }

        let ranks = running
            .into_iter()
            .enumerate()
            .map(|(create_rank, allocated)| ProcRef {
                proc_id: allocated.proc_id,
                create_rank,
                agent: allocated.mesh_agent,
            })
            .collect();

        Ok(Self {
            name: Name::new(name),
            allocation: ProcMeshAllocation::Allocated {
                alloc: Box::new(alloc),
                ranks: Arc::new(ranks),
            },
        })
    }
}

/// Represents different ways ProcMeshes can be allocated.
enum ProcMeshAllocation {
    /// A mesh that has been allocated from an `Alloc`.
    Allocated {
        // We have to hold on to the alloc for the duration of the mesh lifetime.
        // The procmesh inherits the alloc's extent.
        alloc: Box<dyn Alloc + Send + Sync + 'static>,

        // The allocated ranks.
        ranks: Arc<Vec<ProcRef>>,
    },
}

impl ProcMeshAllocation {
    fn extent(&self) -> &Extent {
        match self {
            ProcMeshAllocation::Allocated { alloc, .. } => alloc.extent(),
        }
    }
}

impl fmt::Debug for ProcMeshAllocation {
    fn fmt(&self, f: &mut fmt::Formatter<'_>) -> fmt::Result {
        match self {
            ProcMeshAllocation::Allocated { ranks, .. } => f
                .debug_struct("ProcMeshAllocation")
                .field("alloc", &"<dyn Alloc>")
                .field("ranks", ranks)
                .finish(),
        }
    }
}

/// A reference to a ProcMesh, consisting of a set of ranked [`ProcRef`]s,
/// arranged into a region. ProcMeshes named, uniquely identifying the
/// ProcMesh from which the reference was derived.
///
/// ProcMeshes can be sliced to create new ProcMeshes with a subset of the
/// original ranks.
#[derive(Debug, Clone, PartialEq, Eq, Hash, Named, Serialize, Deserialize)]
pub struct ProcMeshRef {
    name: Name,
    region: Region,
    ranks: Arc<Vec<ProcRef>>,
}

impl ProcMeshRef {
    /// Create a new ProcMeshRef from the given name, region, and ranks.
    fn new(name: Name, region: Region, ranks: Arc<Vec<ProcRef>>) -> v1::Result<Self> {
        if region.num_ranks() != ranks.len() {
            return Err(v1::Error::InvalidRankCardinality {
                expected: region.num_ranks(),
                actual: ranks.len(),
            });
        }
        Ok(Self {
            name,
            region,
            ranks,
        })
    }

    /// Maps over all of the ProcRefs in the mesh, returning a new
    /// ValueMesh with the mapped values. This is infallible because
    /// the mapping is 1:1 with the ranks.
    fn mapped<F, R>(&self, f: F) -> ValueMesh<R>
    where
        F: Fn(&ProcRef) -> R,
    {
        ValueMesh::new_unchecked(self.region.clone(), self.ranks.iter().map(f).collect())
    }

    /// The current statuses of procs in this mesh.
<<<<<<< HEAD
    async fn status(&self, cx: &impl context::Actor) -> v1::Result<ValueMesh<bool>> {
        self.mapped(|proc_ref| {
            let proc_ref = proc_ref.clone();
            async move { proc_ref.status(cx).await }
        })
        .join()
        .await
        .transpose()
=======
    #[allow(dead_code)]
    async fn status(
        &self,
        caps: &(impl cap::CanSend + cap::CanOpenPort),
    ) -> v1::Result<ValueMesh<bool>> {
        let vm: ValueMesh<_> = self.map_into_ref(|proc_ref| {
            let proc_ref = proc_ref.clone();
            async move { proc_ref.status(caps).await }
        });
        vm.join().await.transpose()
>>>>>>> 01b3fb60
    }

    /// Spawn an actor on all of the procs in this mesh, returning a new ActorMesh.
    #[allow(dead_code)]
    async fn spawn<A: Actor + RemoteActor>(
        &self,
        cx: &impl context::Actor,
        name: &str,
        params: &A::Params,
    ) -> v1::Result<ActorMesh<A>>
    where
        A::Params: RemoteMessage,
    {
        let remote = Remote::collect();
        let actor_type = remote
            .name_of::<A>()
            .ok_or(Error::ActorTypeNotRegistered(type_name::<A>().to_string()))?
            .to_string();

        let name = Name::new(name);
        let serialized_params = bincode::serialize(params)?;

        let (completed_handle, mut completed_receiver) = cx.mailbox().open_port();
        for proc_ref in self.ranks.iter() {
            proc_ref
                .agent
                .gspawn(
                    cx,
                    actor_type.clone(),
                    name.clone().to_string(),
                    serialized_params.clone(),
                    completed_handle.bind(),
                )
                .await
                .map_err(|e| Error::CallError(proc_ref.agent.actor_id().clone(), e))?;
        }

        let mut completed = Ranks::new(self.ranks.len());
        while !completed.is_full() {
            let result = completed_receiver.recv().await?;
            match result {
                GspawnResult::Success { rank, .. } if rank >= self.ranks.len() => {
                    tracing::error!("ignoring invalid rank {}", rank);
                }
                GspawnResult::Success { rank, actor_id } => {
                    if completed.insert(rank, actor_id.clone()).is_some() {
                        tracing::error!("multiple completions received for rank {}", rank);
                    }

                    let expected_actor_id = self.ranks.get(rank).unwrap().actor_id(&name);
                    if actor_id != expected_actor_id {
                        return Err(Error::GspawnError(
                            name,
                            format!(
                                "expected actor id {} for rank {}; got {}",
                                expected_actor_id, rank, actor_id
                            ),
                        ));
                    }
                }
                GspawnResult::Error(error_msg) => return Err(Error::GspawnError(name, error_msg)),
            }
        }

        Ok(ActorMesh::new(self.clone(), name))
    }
}

impl view::Ranked for ProcMeshRef {
    type Item = ProcRef;

    fn region(&self) -> &Region {
        &self.region
    }

    fn get(&self, rank: usize) -> Option<ProcRef> {
        self.ranks.get(rank).cloned()
    }

    fn sliced(&self, region: Region, nodes: impl Iterator<Item = ProcRef>) -> Self {
        Self::new(self.name.clone(), region, Arc::new(nodes.collect())).unwrap()
    }
}

impl view::RankedRef for ProcMeshRef {
    fn get_ref(&self, rank: usize) -> Option<&Self::Item> {
        self.ranks.get(rank)
    }
}

#[cfg(test)]
mod tests {
    use std::collections::HashSet;

    use ndslice::ViewExt;
    use ndslice::extent;

    use super::*;
    use crate::v1::ActorMeshRef;
    use crate::v1::testactor;
    use crate::v1::testing;

    #[tokio::test]
    async fn test_proc_mesh_allocate() {
        let (mesh, actor, router) = testing::local_proc_mesh(extent!(replica = 4)).await;
        let mesh_ref = mesh.freeze();
        assert_eq!(mesh_ref.extent(), extent!(replica = 4));
        assert_eq!(mesh_ref.ranks.len(), 4);
        assert!(!router.prefixes().is_empty());

        // All of the agents are alive, and reachable (both ways).
        for proc_ref in mesh_ref.values() {
            assert!(proc_ref.status(&actor).await.unwrap());
        }

        // Same on the proc mesh:
        assert!(
            mesh_ref
                .status(&actor)
                .await
                .unwrap()
                .values()
                .all(|status| status)
        );
    }

    #[tokio::test]
    async fn test_spawn_actor() {
        hyperactor_telemetry::initialize_logging(hyperactor::clock::ClockKind::default());

        let instance = testing::instance();

        for proc_mesh in testing::proc_meshes(&instance, extent!(replicas = 4)).await {
            let actor_mesh: ActorMeshRef<testactor::TestActor> = proc_mesh
                .freeze()
                .spawn(&instance, "test", &())
                .await
                .unwrap()
                .freeze();

            let (port, mut rx) = mailbox::open_port(&instance);
            actor_mesh
                .cast(&instance, testactor::GetActorId(port.bind()))
                .unwrap();

            let mut expected_actor_ids: HashSet<_> = actor_mesh
                .values()
                .map(|actor_ref| actor_ref.actor_id().clone())
                .collect();

            while !expected_actor_ids.is_empty() {
                let actor_id = rx.recv().await.unwrap();
                assert!(expected_actor_ids.remove(&actor_id));
            }
        }
    }
}<|MERGE_RESOLUTION|>--- conflicted
+++ resolved
@@ -266,27 +266,13 @@
     }
 
     /// The current statuses of procs in this mesh.
-<<<<<<< HEAD
+    #[allow(dead_code)]
     async fn status(&self, cx: &impl context::Actor) -> v1::Result<ValueMesh<bool>> {
-        self.mapped(|proc_ref| {
+        let vm: ValueMesh<_> = self.map_into_ref(|proc_ref| {
             let proc_ref = proc_ref.clone();
             async move { proc_ref.status(cx).await }
-        })
-        .join()
-        .await
-        .transpose()
-=======
-    #[allow(dead_code)]
-    async fn status(
-        &self,
-        caps: &(impl cap::CanSend + cap::CanOpenPort),
-    ) -> v1::Result<ValueMesh<bool>> {
-        let vm: ValueMesh<_> = self.map_into_ref(|proc_ref| {
-            let proc_ref = proc_ref.clone();
-            async move { proc_ref.status(caps).await }
         });
         vm.join().await.transpose()
->>>>>>> 01b3fb60
     }
 
     /// Spawn an actor on all of the procs in this mesh, returning a new ActorMesh.
