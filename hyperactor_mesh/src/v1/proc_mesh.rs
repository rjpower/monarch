--- conflicted
+++ resolved
@@ -352,7 +352,6 @@
                 .agent
                 .send(
                     cx,
-<<<<<<< HEAD
                     resource::CreateOrUpdate::<mesh_agent::ActorSpec> {
                         name: name.clone(),
                         spec: mesh_agent::ActorSpec {
@@ -361,12 +360,6 @@
                         },
                         reply: completed_handle.contramap(move |ok| (rank, ok)).bind(),
                     },
-=======
-                    actor_type.clone(),
-                    name.to_string(),
-                    serialized_params.clone(),
-                    completed_handle.bind(),
->>>>>>> 31c7763f
                 )
                 .map_err(|e| Error::SendingError(proc_ref.agent.actor_id().clone(), Box::new(e)))?;
         }
