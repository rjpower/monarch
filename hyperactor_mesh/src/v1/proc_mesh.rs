--- conflicted
+++ resolved
@@ -26,11 +26,8 @@
 use hyperactor::mailbox::MailboxServer;
 use hyperactor::supervision::ActorSupervisionEvent;
 use ndslice::Extent;
-<<<<<<< HEAD
 use ndslice::ViewExt as _;
-=======
 use ndslice::ViewExt;
->>>>>>> 3baac373
 use ndslice::view;
 use ndslice::view::CollectMeshExt;
 use ndslice::view::MapIntoExt;
@@ -45,10 +42,7 @@
 use crate::alloc::AllocatedProc;
 use crate::assign::Ranks;
 use crate::proc_mesh::mesh_agent;
-<<<<<<< HEAD
-=======
 use crate::proc_mesh::mesh_agent::ActorState;
->>>>>>> 3baac373
 use crate::proc_mesh::mesh_agent::MeshAgentMessageClient;
 use crate::proc_mesh::mesh_agent::ProcMeshAgent;
 use crate::resource;
@@ -157,43 +151,76 @@
 pub struct ProcMesh {
     name: Name,
     allocation: ProcMeshAllocation,
-    comm_actor_name: Name,
+    comm_actor_name: Option<Name>,
 }
 
 impl ProcMesh {
-    pub(crate) fn new_owned_unchecked(name: Name, hosts: HostMeshRef, ranks: Vec<ProcRef>) -> Self {
+    async fn create(
+        cx: &impl context::Actor,
+        name: Name,
+        allocation: ProcMeshAllocation,
+        spawn_comm_actor: bool,
+    ) -> v1::Result<Self> {
+        let comm_actor_name = if spawn_comm_actor {
+            Some(Name::new("comm"))
+        } else {
+            None
+        };
+        let proc_mesh = Self {
+            name,
+            allocation,
+            comm_actor_name: comm_actor_name.clone(),
+        };
+        if let Some(comm_actor_name) = comm_actor_name {
+            proc_mesh
+                .freeze()
+                .spawn_with_name::<CommActor>(cx, comm_actor_name, &Default::default())
+                .await?;
+        }
+        Ok(proc_mesh)
+    }
+
+    pub(crate) async fn create_owned_unchecked(
+        cx: &impl context::Actor,
+        name: Name,
+        hosts: HostMeshRef,
+        ranks: Vec<ProcRef>,
+    ) -> v1::Result<Self> {
         let extent = hosts.extent();
-        Self {
+        Self::create(
+            cx,
             name,
-            allocation: ProcMeshAllocation::Owned {
+            ProcMeshAllocation::Owned {
                 hosts,
                 extent,
                 ranks: Arc::new(ranks),
             },
-        }
+            false, // comm actors not yet supported for owned meshes
+        )
+        .await
     }
 
     /// Freeze this proc mesh in its current state, returning a stable
     /// reference that may be serialized.
     pub fn freeze(&self) -> ProcMeshRef {
         let region = self.allocation.extent().clone().into();
-        match &self.allocation {
-            ProcMeshAllocation::Allocated { ranks, .. } => {
-                let root_mesh_rank_0 = ranks.first().expect("root mesh cannot be empty").clone();
-                ProcMeshRef::new(
-                    self.name.clone(),
-                    region,
-                    Arc::clone(ranks),
-                    self.comm_actor_name.clone(),
-                    None, // this is the root mesh
-                    root_mesh_rank_0,
-                )
-                .unwrap()
-            }
-            ProcMeshAllocation::Owned { ranks, .. } => {
-                ProcMeshRef::new(self.name.clone(), region, Arc::clone(ranks)).unwrap()
-            }
-        }
+        let ranks = self.allocation.ranks();
+        let root_comm_actor = self.comm_actor_name.as_ref().map(|name| {
+            ActorRef::attest(
+                ranks
+                    .first()
+                    .expect("root mesh cannot be empty")
+                    .actor_id(name),
+            )
+        });
+        ProcMeshRef::new(
+            self.name.clone(),
+            region,
+            ranks,
+            None, // this is the root mesh
+            root_comm_actor,
+        )
+        .unwrap()
     }
 
     /// Allocate a new ProcMesh from the provided alloc.
@@ -276,23 +303,16 @@
             })
             .collect();
 
-        let proc_mesh = Self {
-            name: Name::new(name),
-            allocation: ProcMeshAllocation::Allocated {
+        Self::create(
+            cx,
+            Name::new(name),
+            ProcMeshAllocation::Allocated {
                 alloc: Box::new(alloc),
                 ranks: Arc::new(ranks),
             },
-            comm_actor_name: Name::new("comm"),
-        };
-        // Spawn a comm actor on each proc, so that they can be used to perform
-        // tree distribution and accumulation.
-        let comm_actor_name = proc_mesh.comm_actor_name.clone();
-        proc_mesh
-            .freeze()
-            .spawn_with_name::<CommActor>(cx, comm_actor_name, &Default::default())
-            .await?;
-
-        Ok(proc_mesh)
+            true, // alloc-based meshes support comm actors
+        )
+        .await
     }
 }
 
@@ -326,6 +346,13 @@
             ProcMeshAllocation::Allocated { alloc, .. } => alloc.extent(),
             ProcMeshAllocation::Owned { extent, .. } => extent,
         }
+    }
+
+    fn ranks(&self) -> Arc<Vec<ProcRef>> {
+        Arc::clone(match self {
+            ProcMeshAllocation::Allocated { ranks, .. } => ranks,
+            ProcMeshAllocation::Owned { ranks, .. } => ranks,
+        })
     }
 }
 
@@ -361,7 +388,6 @@
     name: Name,
     region: Region,
     ranks: Arc<Vec<ProcRef>>,
-    comm_actor_name: Name,
     // Temporary: used to fit v1 ActorMesh with v0's casting implementation. This
     // should be removed after we remove the v0 code.
     // The root region of this mesh. None means this mesh itself is the root.
@@ -370,7 +396,7 @@
     // should be removed after we remove the v0 code.
     // v0 casting requires root mesh rank 0 as the 1st hop, so we need to provide
     // it here. For v1, this can be removed since v1 can use any rank.
-    pub(crate) root_mesh_rank_0: ProcRef,
+    pub(crate) root_comm_actor: Option<ActorRef<CommActor>>,
 }
 
 impl ProcMeshRef {
@@ -379,9 +405,8 @@
         name: Name,
         region: Region,
         ranks: Arc<Vec<ProcRef>>,
-        comm_actor_name: Name,
         root_region: Option<Region>,
-        root_mesh_rank_0: ProcRef,
+        root_comm_actor: Option<ActorRef<CommActor>>,
     ) -> v1::Result<Self> {
         if region.num_ranks() != ranks.len() {
             return Err(v1::Error::InvalidRankCardinality {
@@ -393,14 +418,13 @@
             name,
             region,
             ranks,
-            comm_actor_name,
             root_region,
-            root_mesh_rank_0,
+            root_comm_actor,
         })
     }
 
-    pub(crate) fn comm_actor_name(&self) -> &Name {
-        &self.comm_actor_name
+    pub(crate) fn root_comm_actor(&self) -> Option<&ActorRef<CommActor>> {
+        self.root_comm_actor.as_ref()
     }
 
     /// The current statuses of procs in this mesh.
@@ -540,9 +564,8 @@
             self.name.clone(),
             region,
             Arc::new(ranks),
-            self.comm_actor_name.clone(),
             Some(self.root_region.as_ref().unwrap_or(&self.region).clone()),
-            self.root_mesh_rank_0.clone(),
+            self.root_comm_actor.clone(),
         )
         .unwrap()
     }
