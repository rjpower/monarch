--- conflicted
+++ resolved
@@ -173,11 +173,6 @@
         shopping_list_actor.list(&client).await?
     );
 
-<<<<<<< HEAD
-    let _ = proc
-        .destroy_and_wait::<()>(Duration::from_secs(1), None)
-        .await?;
-=======
     // Add some more items to test filtering
     shopping_list_actor
         .add(&client, "dairy milk".into())
@@ -207,7 +202,8 @@
         shopping_list_actor.list(&client).await?
     );
 
-    let _ = proc.destroy_and_wait(Duration::from_secs(1), None).await?;
->>>>>>> 473bc780
+    let _ = proc
+        .destroy_and_wait::<()>(Duration::from_secs(1), None)
+        .await?;
     Ok(())
 }